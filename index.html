<!doctype html>
<!--
Tangram: real-time WebGL rendering for OpenStreetMap

http://github.com/bcamper/tangram
http://mapzen.com
-->
<html lang="en-us">
<head>
<meta charset="utf-8">
<meta http-equiv="Content-Type" content="text/html; charset=utf-8">
<title>Vector map</title>
<style>

body {
    margin: 0px;
    border: 0px;
    padding: 0px;
}

#map {
    background: rgba(0, 0, 0, 0);
}

.label {
    width: 200px;
    margin-left: -100px;
    position: absolute;
    z-index: 10;
    text-align: center;
    font-family: Helvetica, sans-serif;
    font-size: 12px;
}

.labelInner {
    padding: 2px;
    background: white;
    opacity: 0.75;
}

</style>
<link rel="stylesheet" href="demos/lib/leaflet-0.8-dev.css" />
</head>

<body>

<div id="map"></div>

<script src="demos/lib/leaflet-0.8-dev.js"></script>
<script src="demos/lib/dat.gui.min.js"></script>
<script src="demos/lib/rStats.js"></script>
<script src="demos/lib/rStats.extras.js"></script>
<script src="demos/lib/FileSaver.js"></script>
<script src="dist/js-yaml.js"></script>
<script src="dist/vector-map.debug.js"></script>

<script>

(function(){

var tile_source = 'mapzen'; // default source, can be overriden by URL

var tile_sources = {
    'mapzen': {
        source: {
            type: 'GeoJSONTileSource',
            url: 'http://vector.mapzen.com/osm/all/{z}/{x}/{y}.json'
        },
        layers: 'demos/gl_layers_json.js',
        styles: 'demos/gl_styles.yaml'
    },
    'mapzen-dev': {
        source: {
            type: 'GeoJSONTileSource',
            url: 'http://vector.dev.mapzen.com/osm/all/{z}/{x}/{y}.json'
        },
        layers: 'demos/gl_layers_json.js',
        styles: 'demos/gl_styles.yaml'
    },
    'mapzen-local': {
        source: {
            type: 'GeoJSONTileSource',
            url: 'http://localhost:8080/all/{z}/{x}/{y}.json'
        },
        layers: 'demos/gl_layers_json.js',
        styles: 'demos/gl_styles.yaml'
    },
    'mapzen-mvt': {
        source: {
            type: 'MapboxTileSource',
            url: 'http://vector.mapzen.com/osm/all/{z}/{x}/{y}.mapbox'
        },
        layers: 'demos/gl_layers_json.js',
        styles: 'demos/gl_styles.yaml'
    },
    'mapzen-topojson': {
        source: {
            type: 'TopoJSONTileSource',
            url: 'http://vector.mapzen.com/osm/all/{z}/{x}/{y}.topojson'
        },
        layers: 'demos/gl_layers_json.js',
        styles: 'demos/gl_styles.yaml'
    },
    'osm': {
        source: {
            type: 'GeoJSONTileSource',
            url: 'http://tile.openstreetmap.us/vectiles-all/{z}/{x}/{y}.json'
        },
        layers: 'demos/gl_layers_json.js',
        styles: 'demos/gl_styles.yaml'
    },
    'mapbox': {
        source: {
            type: 'MapboxTileSource',
            url: 'http://{s:[a,b,c,d]}.tiles.mapbox.com/v3/mapbox.mapbox-streets-v4/{z}/{x}/{y}.vector.pbf',
            max_zoom: 14
        },
        layers: 'demos/gl_layers_mvt.js',
        styles: 'demos/gl_styles.yaml'
    }
};

var locations = {
    'London': [51.508, -0.105, 15],
    'New York': [40.70531887544228, -74.00976419448853, 16],
    'Seattle': [47.609722, -122.333056, 15]
};

var osm_debug = false;


/*** URL parsing ***/

// URL hash pattern is one of:
// #[source]
// #[lat],[lng],[zoom]
// #[source],[lat],[lng],[zoom]
// #[source],[location name]
var url_hash = window.location.hash.slice(1, window.location.hash.length).split(',');

// Get tile source from URL
if (url_hash.length >= 1 && tile_sources[url_hash[0]] != null) {
    tile_source = url_hash[0];
}

// Get location from URL
var map_start_location = locations['New York'];
if (url_hash.length == 3) {
    map_start_location = url_hash.slice(0, 3);
}
if (url_hash.length > 3) {
    map_start_location = url_hash.slice(1, 4);
}
else if (url_hash.length == 2) {
    map_start_location = locations[url_hash[1]];
}

if (url_hash.length > 4) {
    var url_ui = url_hash.slice(4);

    // Mode on URL?
    var url_mode;
    if (url_ui) {
        var re = new RegExp(/mode=(\w+)/);
        url_ui.forEach(function(u) {
            var match = u.match(re);
            url_mode = (match && match.length > 1 && match[1]);
        });
    }
}


/***** GUI/debug controls *****/

var gui = new dat.GUI({ autoPlace: true });
gui.domElement.parentNode.style.zIndex = 5;
// document.body.insertBefore(gui.domElement, document.body.firstChild);
window.gui = gui;

// Add ability to remove a whole folder from DAT.gui
gui.removeFolder = function(name) {
    var folder = this.__folders[name];
    if (folder == null) {
        return;
    }

    folder.close();
    folder.__ul.parentNode.removeChild(folder.__ul);
    this.__folders[name] = undefined;
    this.onResize();
};

// GUI options for #define-based effects
var gl_define_options = {
    projection: {
        projection: 'PROJECTION_PERSPECTIVE',
        options: {
            'None': '',
            'Perspective': 'PROJECTION_PERSPECTIVE',
            'Isometric': 'PROJECTION_ISOMETRIC'//,
            // 'Pop-Up': 'PROJECTION_POPUP'
        }
    },
    lighting: {
        lighting: 'LIGHTING_POINT',
        options: {
            'None': '',
            'Diffuse': 'LIGHTING_POINT',
            'Specular': 'LIGHTING_POINT_SPECULAR',
            'Flat': 'LIGHTING_DIRECTION',
            'Night': 'LIGHTING_NIGHT',
            'EnvMap': 'LIGHTING_ENVIRONMENT'
        }
    },
    // lighting_mode: {
    //     lighting_mode: 'LIGHTING_PIXEL',
    //     options: {
    //         'Per-Vertex': 'LIGHTING_VERTEX',
    //         'Per-Pixel': 'LIGHTING_PIXEL'
    //     }
    // }
};
window.gl_define_options = gl_define_options;

// UI settings on URL hash
// if (url_ui) {
//     // Match defined values to those passed on URL
//     for (var g in gl_define_options) {
//         for (var p in gl_define_options[g].options) {
//             if (url_ui.indexOf(gl_define_options[g].options[p]) > -1) {
//                 gl_define_options[g][g] = gl_define_options[g].options[p];
//             }
//         }
//     }
// }

Object.keys(gl_define_options).forEach(function(key) {
    gui.
        add(gl_define_options[key], key, gl_define_options[key].options).
        onChange(function(value) {
            setGLProgramDefines();
            scene.refreshModes();
            updateURL();
        }).
        listen();
});

function setGLProgramDefines () {
    Object.keys(gl_define_options).forEach(function(key) {
        setGLProgramDefinesForOptionSet(gl_define_options[key][key], gl_define_options[key].options);
    });

    layer.scene.requestRedraw();
}

function setGLProgramDefinesForOptionSet (current_value, options) {
    for (var i in options) {
        Tangram.GL.Program.defines[options[i]] = ((options[i] == current_value) && options[i] != '');
    }
}

function setGLProgramUniform (type, name, value) {
    for (var m in layer.renderer.modes) {
        layer.renderer.gl.useProgram(layer.renderer.modes[m].gl_program.program);
        layer.renderer.modes[m].gl_program.uniform(type, name, value);
    }
    layer.renderer.dirty = true;
}

// Toggle for feature selection on hover
gui['feature info'] = true;
gui.add(gui, 'feature info');

// Take a screenshot and save file
function screenshot () {
    // Adapted from: https://gist.github.com/unconed/4370822
    var image = scene.canvas.toDataURL('image/png').slice(22); // slice strips host/mimetype/etc.
    var data = atob(image); // convert base64 to binary without UTF-8 mangling
    var buf = new Uint8Array(data.length);
    for (var i = 0; i < data.length; ++i) {
        buf[i] = data.charCodeAt(i);
    }
    var blob = new Blob([buf], { type: 'image/png' });
    saveAs(blob, 'tangram-' + (+new Date()) + '.png'); // uses FileSaver.js: https://github.com/eligrey/FileSaver.js/
}

gui.screenshot = function () {
    gui.queue_screenshot = true;
}
gui.add(gui, 'screenshot');

// Render/GL stats: http://spite.github.io/rstats/
// Activate with 'rstats' anywhere in options list in URL
if (url_ui && url_ui.indexOf('rstats') >= 0) {
    var glS = new glStats();
    glS.fractions = []; // turn this off till we need it

    var rS = new rStats({
        values: {
            frame: { caption: 'Total frame time (ms)', over: 5 },
            raf: { caption: 'Time since last rAF (ms)' },
            fps: { caption: 'Framerate (FPS)', below: 30 },
            rendertiles: { caption: 'Rendered tiles' },
            features: { caption: '# of geo features' },
            glbuffers: { caption: 'GL buffers (MB)' }
        },
        CSSPath : 'demos/lib/',
        plugins: [glS]
    });

    // Move it to the bottom-left so it doesn't obscure zoom controls
    var rSDOM = document.querySelector('.rs-base');
    rSDOM.style.bottom = '0px';
    rSDOM.style.top = 'inherit';
}


/*** Map ***/

var map = L.map('map', {
    maxZoom: 20,
    inertia: false,
    keyboard: false
});
map.attributionControl.setPrefix('');

// Update URL hash on move
map.setView(map_start_location.slice(0, 2), map_start_location[2]);
map.on('moveend', updateURL);

// Resize map to window
function resizeMap () {
    document.getElementById('map').style.width = window.innerWidth + 'px';
    document.getElementById('map').style.height = window.innerHeight + 'px';
    map.invalidateSize(false);
}
window.addEventListener('resize', resizeMap);
resizeMap();


/*** Map layer ***/

var layer = Tangram.leafletLayer({
    vectorTileSource: tile_sources[tile_source].source,
    vectorLayers: tile_sources[tile_source].layers,
    vectorStyles: tile_sources[tile_source].styles,
    numWorkers: 2,
    // debug: true,
    attribution: 'Map data &copy; OpenStreetMap contributors | <a href="https://github.com/bcamper/tangram">Source Code</a>',
    unloadInvisibleTiles: false,
    updateWhenIdle: false
});

// For easier debugging access
var scene = layer.scene;
window.layer = layer;
window.scene = layer.scene;
window.tiles = layer.scene.tiles;

// GUI for layers
var layer_gui = gui.addFolder('Layers');
// layer_gui.open();
var layer_controls = {};
layer.scene.layers.forEach(function(l) {
    if (layer.scene.styles.layers[l.name] == null) {
        return;
    }

    layer_controls[l.name] = !(layer.scene.styles.layers[l.name].visible == false);
    layer_gui.
        add(layer_controls, l.name).
        onChange(function(value) {
            layer.scene.styles.layers[l.name].visible = value;
            layer.scene.rebuildTiles();
        });
});

// GUI options for rendering modes/effects
var gl_mode_options = {
    effect: url_mode || '',
    options: {
        'None': '',
        'Elevator': 'elevator',
        'Breathe': 'breathe',
        'Pop-up': 'popup',
        'Dots': 'dots',
        'Wood': 'wood',
        'B&W Halftone': 'halftone',
        'Color Halftone': 'colorhalftone',
        'Windows': 'windows',
        'Environment Map': 'envmap',
        'Color Bleed': 'colorbleed',
        'Rainbow': 'rainbow'
    },
    setup: function (mode) {
        // Restore initial state
        var layer_styles = scene.styles.layers;
        for (l in layer_styles) {
            if (this.initial.layers[l] != null) {
                layer_styles[l].mode = this.initial.layers[l].mode;
                layer_styles[l].visible = this.initial.layers[l].visible;
            }
        };
        gl_define_options.projection.projection = this.initial.projection || gl_define_options.projection.projection;

        // Remove existing mode-specific controls
        gui.removeFolder(this.folder);

        // Mode-specific settings
        if (mode != '') {
            // Save settings to restore later
            for (l in layer_styles) {
                if (this.initial.layers[l] == null) {
                    this.initial.layers[l] = {
                        // mode: (layer_styles[l].mode ? { name: layer_styles[l].mode.name } : null),
                        mode: layer_styles[l].mode,
                        visible: layer_styles[l].visible
                    };
                }
            }
            this.initial.projection = this.initial.projection || gl_define_options.projection.projection;

            // Remove existing mode-specific controls
            gui.removeFolder(this.folder);

            if (this.settings[mode] != null) {
                var settings = this.settings[mode] || {};

                // Change projection if specified
                gl_define_options.projection.projection = settings.projection || this.initial.projection;

                // Mode-specific setup function
                if (settings.setup) {
                    settings.uniforms = (scene.modes[mode].shaders && scene.modes[mode].shaders.uniforms);
                    settings.state = {}; // dat.gui needs a single object to old state

                    this.folder = mode[0].toUpperCase() + mode.slice(1); // capitalize first letter
                    settings.folder = gui.addFolder(this.folder);
                    settings.folder.open();

                    settings.setup(mode);

                    if (settings.folder.__controllers.length == 0) {
                        gui.removeFolder(this.folder);
                    }
                }
            }
        }

        // Recompile/rebuild
        setGLProgramDefines();
        scene.refreshModes();
        scene.rebuildTiles();
        updateURL();
    },
    settings: {
        'colorbleed': {
            setup: function (mode) {
                scene.styles.layers.buildings.mode = { name: mode };

                this.state.animated = scene.modes[mode].shaders.defines['EFFECT_COLOR_BLEED_ANIMATED'];
                this.folder.add(this.state, 'animated').onChange(function(value) {
                    scene.modes[mode].shaders.defines['EFFECT_COLOR_BLEED_ANIMATED'] = value;
                    scene.refreshModes();
                });
            }
        },
        'rainbow': {
            setup: function (mode) {
                scene.styles.layers.buildings.mode = { name: mode };
            }
        },
        'popup': {
            // projection: 'PROJECTION_ISOMETRIC', // force isometric when switching to pop-up
            setup: function (mode) {
                scene.styles.layers.buildings.mode = { name: mode };

                this.state.popup_radius = this.uniforms.u_popup_radius;
                this.folder.add(this.state, 'popup_radius', 0, 500).onChange(function(value) {
                    this.uniforms.u_popup_radius = value;
                    scene.requestRedraw();
                }.bind(this));

                this.state.popup_height = this.uniforms.u_popup_height;
                this.folder.add(this.state, 'popup_height', 0, 5).onChange(function(value) {
                    this.uniforms.u_popup_height = value;
                    scene.requestRedraw();
                }.bind(this));
            }
        },
        'elevator': {
            setup: function (mode) {
                scene.styles.layers.buildings.mode = { name: mode };
            }
        },
        'breathe': {
            setup: function (mode) {
                scene.styles.layers.buildings.mode = { name: mode };

                this.state.breathe_scale = this.uniforms.u_breathe_scale;
                this.folder.add(this.state, 'breathe_scale', 0, 50).onChange(function(value) {
                    this.uniforms.u_breathe_scale = value;
                    scene.requestRedraw();
                }.bind(this));

                this.state.breathe_speed = this.uniforms.u_breathe_speed;
                this.folder.add(this.state, 'breathe_speed', 0, 3).onChange(function(value) {
                    this.uniforms.u_breathe_speed = value;
                    scene.requestRedraw();
                }.bind(this));
            }
        },
        'dots': {
            setup: function (mode) {
                scene.styles.layers.buildings.mode = { name: mode };

                this.state.background = gl_mode_options.scaleColor(this.uniforms.u_dot_background_color, 255);
                this.folder.addColor(this.state, 'background').onChange(function(value) {
                    this.uniforms.u_dot_background_color = gl_mode_options.scaleColor(value, 1 / 255);
                    scene.requestRedraw();
                }.bind(this));

                this.state.dot_color = gl_mode_options.scaleColor(this.uniforms.u_dot_color, 255);
                this.folder.addColor(this.state, 'dot_color').onChange(function(value) {
                    this.uniforms.u_dot_color = gl_mode_options.scaleColor(value, 1 / 255);
                    scene.requestRedraw();
                }.bind(this));

                this.state.grid_scale = this.uniforms.u_dot_grid_scale;
                this.folder.add(this.state, 'grid_scale', 0, 0.1).onChange(function(value) {
                    this.uniforms.u_dot_grid_scale = value;
                    scene.requestRedraw();
                }.bind(this));

                this.state.dot_scale = this.uniforms.u_dot_scale;
                this.folder.add(this.state, 'dot_scale', 0, 0.4).onChange(function(value) {
                    this.uniforms.u_dot_scale = value;
                    scene.requestRedraw();
                }.bind(this));
            }
        },
        'wood': {
            setup: function (mode) {
                scene.styles.layers.buildings.mode = { name: mode };

                this.state.wood_color1 = gl_mode_options.scaleColor(this.uniforms.u_wood_color1, 255);
                this.folder.addColor(this.state, 'wood_color1').onChange(function(value) {
                    this.uniforms.u_wood_color1 = gl_mode_options.scaleColor(value, 1 / 255);
                    scene.requestRedraw();
                }.bind(this));

                this.state.wood_color2 = gl_mode_options.scaleColor(this.uniforms.u_wood_color2, 255);
                this.folder.addColor(this.state, 'wood_color2').onChange(function(value) {
                    this.uniforms.u_wood_color2 = gl_mode_options.scaleColor(value, 1 / 255);
                    scene.requestRedraw();
                }.bind(this));

                this.state.eccentricity = this.uniforms.u_wood_eccentricity;
                this.folder.add(this.state, 'eccentricity', -1, 1).onChange(function(value) {
                    this.uniforms.u_wood_eccentricity = value;
                    scene.requestRedraw();
                }.bind(this));

                this.state.twist = this.uniforms.u_wood_twist / .0001;
                this.folder.add(this.state, 'twist', 0, 1).onChange(function(value) {
                    this.uniforms.u_wood_twist = value * .0001;
                    scene.requestRedraw();
                }.bind(this));

                this.state.scale = this.uniforms.u_wood_scale / 100;
                this.folder.add(this.state, 'scale', 0, 1).onChange(function(value) {
                    this.uniforms.u_wood_scale = value * 100;
                    scene.requestRedraw();
                }.bind(this));
            }
        },
        'colorhalftone': {
            setup: function (mode) {
                scene.styles.layers.buildings.mode = { name: mode };
                scene.styles.layers.water_areas.mode = { name: mode };
                scene.styles.layers.water_ocean.mode = { name: mode };
                scene.styles.layers.landuse.mode = { name: mode };
                scene.styles.layers.earth.mode = { name: mode };

                scene.styles.layers.pois.visible = false;

                this.state.dot_frequency = this.uniforms.dot_frequency;
                this.folder.add(this.state, 'dot_frequency', 0, 200).onChange(function(value) {
                    this.uniforms.dot_frequency = value;
<<<<<<< HEAD
                    scene.requestRedraw();
=======
                    renderer.requestRedraw();
>>>>>>> 5f231d5b
                }.bind(this));

                this.state.dot_scale = this.uniforms.dot_scale;
                this.folder.add(this.state, 'dot_scale', 0, 3).onChange(function(value) {
                    this.uniforms.dot_scale = value;
<<<<<<< HEAD
                    scene.requestRedraw();
=======
                    renderer.requestRedraw();
                }.bind(this));

                this.state.true_color = this.uniforms.true_color;
                this.folder.add(this.state, 'true_color').onChange(function(value) {
                    this.uniforms.true_color = value;
                    renderer.requestRedraw();
>>>>>>> 5f231d5b
                }.bind(this));
            }
        },
        'halftone': {
            setup: function (mode) {
                scene.styles.layers.buildings.mode = { name: mode };

                this.state.halftone_colored = this.uniforms.halftone_colored;
                this.folder.add(this.state, 'halftone_colored').onChange(function(value) {
                    this.uniforms.halftone_colored = this.state.halftone_colored;
                    scene.requestRedraw();
                }.bind(this));
            }
        },
        'windows': {
            projection: 'PROJECTION_ISOMETRIC', // force isometric
            setup: function (mode) {
                scene.styles.layers.buildings.mode = { name: mode };
                scene.styles.layers.pois.visible = false;
            }
        },
        'envmap': {
            setup: function (mode) {
                renderer.styles.layers.buildings.mode = { name: mode };

                var envmaps = {
                    'Chrome': 'demos/images/LitSphere_test_02.jpg',
                    'Sunset': 'demos/images/sunset.jpg',
                    'Matte Red': 'demos/images/matball01.jpg',
                    'Color Wheel': 'demos/images/wheel.png'
                };

                this.state.u_env_map = this.uniforms.u_env_map;
                this.folder.add(this.state, 'u_env_map', envmaps).onChange(function(value) {
                    this.uniforms.u_env_map = value;
                    renderer.requestRedraw();
                }.bind(this));
           }
        }
    },
    initial: { // initial state to restore to on mode switch
        layers: {}
    },
    folder: null, // set to current (if any) DAT.gui folder name, cleared on mode switch
    scaleColor: function (c, factor) { // convenience for converting between uniforms (0-1) and DAT colors (0-255)
        if ((typeof c == 'string' || c instanceof String) && c[0].charAt(0) == "#") {
            // convert from hex to rgb
            var result = /^#?([a-f\d]{2})([a-f\d]{2})([a-f\d]{2})$/i.exec(c);
            c = result ? [
                parseInt(result[1], 16),
                parseInt(result[2], 16),
                parseInt(result[3], 16)
            ] : null;
        }
        return [c[0] * factor, c[1] * factor, c[2] * factor];
    }
};
window.gl_mode_options = gl_mode_options;

gui.add(gl_mode_options, 'effect', gl_mode_options.options).
    onChange(gl_mode_options.setup.bind(gl_mode_options));

// Put current state on URL
function updateURL () {
    var map_latlng = map.getCenter();
    var url_options = [tile_source, map_latlng.lat, map_latlng.lng, map.getZoom()];

    if (rS) {
        url_options.push('rstats');
    }

    if (gl_mode_options && gl_mode_options.effect != '') {
        url_options.push('mode=' + gl_mode_options.effect);
    }

    // TODO: need to load these URL options on initial page load
    // Object.keys(gl_define_options).forEach(function(d) {
    //     if (gl_define_options[d][d] != '') {
    //         url_options.push(d + '=' + gl_define_options[d][d]);
    //     }
    // });

    window.location.hash = url_options.join(',');
}

// Feature selection
function initFeatureSelection () {
    // Selection info shown on hover
    var selection_info = document.createElement('div');
    selection_info.setAttribute('class', 'label');
    selection_info.style.display = 'block';

    // Show selected feature on hover
    scene.container.addEventListener('mousemove', function (event) {
        if (gui['feature info'] == false) {
            if (selection_info.parentNode != null) {
                selection_info.parentNode.removeChild(selection_info);
            }

            return;
        }

        var pixel = { x: event.clientX, y: event.clientY };

        scene.getFeatureAt(
            pixel,
            function (selection) {
                var feature = selection.feature;
                if (feature != null) {
                    // console.log("selection map: " + JSON.stringify(feature));

                    var label = '';
                    if (feature.properties.name != null) {
                        label = feature.properties.name;
                    }

                    // if (feature.properties.layer == 'buildings' && feature.properties.height) {
                    //     if (label != '') {
                    //         label += '<br>';
                    //     }
                    //     label += feature.properties.height + 'm';
                    // }

                    if (label != '') {
                        selection_info.style.left = (pixel.x + 5) + 'px';
                        selection_info.style.top = (pixel.y + 15) + 'px';
                        selection_info.innerHTML = '<span class="labelInner">' + label + '</span>';
                        scene.container.parentNode.appendChild(selection_info);
                    }
                    else if (selection_info.parentNode != null) {
                        selection_info.parentNode.removeChild(selection_info);
                    }
                }
                else if (selection_info.parentNode != null) {
                    selection_info.parentNode.removeChild(selection_info);
                }
            }
        );

        // Don't show labels while panning
        if (scene.panning == true) {
            if (selection_info.parentNode != null) {
                selection_info.parentNode.removeChild(selection_info);
            }
        }
    });
}


/***** Render loop *****/

window.addEventListener('load', function () {
    layer.addTo(map);

    if (url_mode) {
        gl_mode_options.setup(url_mode);
    }
    else {
        setGLProgramDefines();
        scene.refreshModes();
    }
    updateURL();

    initFeatureSelection();

    if (osm_debug == true) {
        window.osm_layer =
            L.tileLayer(
                'http://{s}.tile.openstreetmap.org/{z}/{x}/{y}.png',
                { opacity: 0.5 })
            .bringToFront()
            .addTo(map);
    }

    frame();
});

function frame () {
    if (rS != null) { // rstats
        rS('frame').start();
        // rS('raf').tick();
        rS('fps').frame();

        if (scene.dirty) {
            glS.start();
        }
    }

    layer.render();

    if (rS != null) { // rstats
        rS('frame').end();
        rS('rendertiles').set(scene.renderable_tiles_count);
        rS('glbuffers').set((scene.getDebugSum('buffer_size') / (1024*1024)).toFixed(2));
        rS('features').set(scene.getDebugSum('features'));
        rS().update();
    }

    // Screenshot needs to happen in the requestAnimationFrame callback, or the frame buffer might already be cleared
    if (gui.queue_screenshot == true) {
        gui.queue_screenshot = false;
        screenshot();
    }

    requestAnimationFrame(frame);
}

// Cross-browser compatibility for requestAnimationFrame
(function requestAnimationFrameCompatibility () {
    if (window.requestAnimationFrame == undefined) {
        window.requestAnimationFrame = (function () {
            return (
                window.requestAnimationFrame       ||
                window.webkitRequestAnimationFrame ||
                window.mozRequestAnimationFrame    ||
                window.oRequestAnimationFrame      ||
                window.msRequestAnimationFrame     ||
                function (callback) {
                   window.setTimeout(callback, 1000 / 60);
                }
            );
        })();
    }
}());

}());

</script>
</body>
</html><|MERGE_RESOLUTION|>--- conflicted
+++ resolved
@@ -260,11 +260,11 @@
 }
 
 function setGLProgramUniform (type, name, value) {
-    for (var m in layer.renderer.modes) {
-        layer.renderer.gl.useProgram(layer.renderer.modes[m].gl_program.program);
-        layer.renderer.modes[m].gl_program.uniform(type, name, value);
-    }
-    layer.renderer.dirty = true;
+    for (var m in layer.scene.modes) {
+        layer.scene.gl.useProgram(layer.scene.modes[m].gl_program.program);
+        layer.scene.modes[m].gl_program.uniform(type, name, value);
+    }
+    layer.scene.dirty = true;
 }
 
 // Toggle for feature selection on hover
@@ -587,27 +587,19 @@
                 this.state.dot_frequency = this.uniforms.dot_frequency;
                 this.folder.add(this.state, 'dot_frequency', 0, 200).onChange(function(value) {
                     this.uniforms.dot_frequency = value;
-<<<<<<< HEAD
-                    scene.requestRedraw();
-=======
-                    renderer.requestRedraw();
->>>>>>> 5f231d5b
+                    scene.requestRedraw();
                 }.bind(this));
 
                 this.state.dot_scale = this.uniforms.dot_scale;
                 this.folder.add(this.state, 'dot_scale', 0, 3).onChange(function(value) {
                     this.uniforms.dot_scale = value;
-<<<<<<< HEAD
-                    scene.requestRedraw();
-=======
-                    renderer.requestRedraw();
+                    scene.requestRedraw();
                 }.bind(this));
 
                 this.state.true_color = this.uniforms.true_color;
                 this.folder.add(this.state, 'true_color').onChange(function(value) {
                     this.uniforms.true_color = value;
-                    renderer.requestRedraw();
->>>>>>> 5f231d5b
+                    scene.requestRedraw();
                 }.bind(this));
             }
         },
@@ -631,7 +623,7 @@
         },
         'envmap': {
             setup: function (mode) {
-                renderer.styles.layers.buildings.mode = { name: mode };
+                scene.styles.layers.buildings.mode = { name: mode };
 
                 var envmaps = {
                     'Chrome': 'demos/images/LitSphere_test_02.jpg',
@@ -643,7 +635,7 @@
                 this.state.u_env_map = this.uniforms.u_env_map;
                 this.folder.add(this.state, 'u_env_map', envmaps).onChange(function(value) {
                     this.uniforms.u_env_map = value;
-                    renderer.requestRedraw();
+                    scene.requestRedraw();
                 }.bind(this));
            }
         }
