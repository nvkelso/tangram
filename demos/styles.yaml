cameras:
    perspective:
        type: perspective
        # focal_length: 1
        focal_length: [[16, 2], [17, 2.5], [18, 3], [19, 4], [20, 6]] # pairs of [zoom, focal len]
        # fov: 60
        # fov: [[16, 60], [20, 15]]
        vanishing_point: [-250, -250] # relative to center of screen, in pixels
        active: true

    isometric:
        type: isometric
        # axis: [1, .5]

    flat:
        type: flat

    # testing camera with a location
    central_park:
        position: { lng: -73.97297501564027, lat: 40.76434821445407 }
        zoom: 17

lighting:
    type: point
    position: [0, 0, 200]
    color: [1, 1, 1]
    # ambient: 0.5
    backlight: true

    # type: directional
    # direction: [-1, 0, -.5]
    # color: [1, 1, 1]
    # ambient: 0.5

    # type: spotlight
    # position: [0, 0, 500]
    # direction: [0, 0, -1]
    # inner_angle: 20
    # outer_angle: 25
    # color: [1, 1, 1]
    # ambient: 0.2

styles:

    icons:
        extends: polygons
        animated: true # only needed for bouncy effect
        texcoords: true
        texture:
            url: demos/images/poi_icons_32.png
            filtering: nearest
            sprites:
                # each sprite is defined as: [x origin, y origin, width, height]
                plane: [0, 0, 32, 32]
                tree: [0, 185, 32, 32]
                sunburst: [0, 629, 32, 32]
                restaurant: [0, 777, 32, 32]
                cafe: [0, 814, 32, 32]
                museum: [0, 518, 32, 32]
        shaders:
            uniforms:
                bouncy: false
            transforms:
                vertex: |
                    // Bouncy icons
                    if (bouncy) {
                        position.y += sin(v_world_position.y + u_time*3.) * 10.;
                    }
                fragment: |
                    //color.rgb /= lighting; // reverse lighting hack (replace w/shader lighting block/defines)
                    if (color.a < .5) {
                        discard;
                    }

    water:
        extends: polygons
        animated: true
        shaders:
            defines:
                EFFECT_NOISE_ANIMATED: true
            transforms:
                globals:
                    url: demos/shaders/glsl-noise-periodic-3d.glsl
                fragment:
                    url: demos/shaders/noise.glsl

    formica:
        extends: polygons
        shaders:
            defines:
                EFFECT_NOISE_TEXTURE: true
            transforms:
                globals:
                    url: demos/shaders/glsl-noise-periodic-3d.glsl
                fragment:
                    url: demos/shaders/noise.glsl

    colorbleed:
        extends: polygons
        animated: true
        shaders:
            defines:
                EFFECT_COLOR_BLEED_ANIMATED: true
            transforms:
                fragment: |
                    color .rgb+= lighting * vec3(gl_FragCoord.x / u_resolution.x, 0.0, gl_FragCoord.y / u_resolution.y);
                    #if defined(EFFECT_COLOR_BLEED_ANIMATED)
                        color.r += lighting.r * sin(u_time / 3.0);
                    #endif

    rainbow:
        extends: polygons
        animated: true
        shaders:
            transforms:
                globals: |
                    vec3 hsv2rgb(vec3 c) {
                        vec4 K = vec4(1.0, 2.0 / 3.0, 1.0 / 3.0, 3.0);
                        vec3 p = abs(fract(c.xxx + K.xyz) * 6.0 - K.www);
                        return c.z * mix(K.xxx, clamp(p - K.xxx, 0.0, 1.0), c.y);
                    }
                fragment: |
                    vec3 c = vec3(v_world_position.z * .003 + u_time / 10., 1.0, 1.0);
                    color.rgb = hsv2rgb(c);

    popup:
        url: demos/styles/popup.yaml

    elevator:
        extends: polygons
        animated: true
        shaders:
            transforms:
                vertex: |
                    // Elevator buildings
                    if (position.z > 0.01) {
                        position.z *= (sin(position.z + u_time) + 1.0);
                    }

    breathe:
        url: demos/styles/breathe.yaml

    dots:
        url: demos/styles/dots.yaml

    wood:
        url: demos/styles/wood.yaml

    envmap:
        extends: polygons
        shaders:
            defines:
                LIGHTING_ENVIRONMENT: true
            uniforms:
                u_env_map: demos/images/LitSphere_test_02.jpg
            transforms:
                # fragment: color = mix(color_prelight, color_prelight * lighting, sin(u_time) / 2. + .5); // fade lighting in and out

    halftone:
        url: demos/styles/halftone.yaml

    colorhalftone:
        url: demos/styles/halftone.yaml

    windows:
        url: demos/styles/windows.yaml

    points:
        shaders:
            transforms:
                fragment: color.rgb += vec3(gl_FragCoord.x / u_resolution.x, 0.0, gl_FragCoord.y / u_resolution.y);

<<<<<<< HEAD
    uv_test:
        extends: polygons
        texcoords: true
        shaders:
            transforms:
                fragment: |
                    color.rgb = vec3(v_texcoord.xy, 0.);
                    //color.rgb = vec3(v_texcoord.x, mod(v_texcoord.y + u_time/2., 1.), 0.);
                    //color.rgb = texture2D(u_texture, uv).rgb;
=======
    icons:
        # extends: polygons
        extends: sprites
        animated: true
        texture:
            url: demos/images/poi_icons_32.png
            filtering: mipmap
            sprites:
                # each sprite is defined as: [x origin, y origin, width, height]
                plane: [0, 0, 32, 32]
                tree: [0, 185, 32, 32]
                sunburst: [0, 629, 32, 32]
                restaurant: [0, 777, 32, 32]
                cafe: [0, 814, 32, 32]
                museum: [0, 518, 32, 32]
        shaders:
            transforms:
                vertex: |
                    //shape.xy *= abs(sin(u_time * shape.x + shape.y) * cos(u_time + shape.y * 1.5));
                    shape.z *= u_time;
                    position.y += sin(position.y + u_time*3.) * 10.;
                fragment:
                    // color.rgb = vec3(v_texcoord.xy, 0.);
        # shaders:
        #     uniforms:
        #         bouncy: true
        #     transforms:
        #         vertex: |
        #             // Bouncy icons
        #             if (bouncy) {
        #                 position.y += sin(v_world_position.y + u_time*3.) * 10.;
        #             }
        #         fragment: |
        #             //color.rgb /= lighting; // reverse lighting hack (replace w/shader lighting block/defines)
>>>>>>> 43ff07ff

    # depth view
    depth:
        extends: polygons
        shaders:
            transforms:
                fragment: |
                    color = vec4(vec3(v_position.z / 256.), 1.);

                    // http://stackoverflow.com/questions/6408851/draw-the-depth-value-in-opengl-using-shaders
                    /*float ndcDepth =
                        (2.0 * gl_FragCoord.z - gl_DepthRange.near - gl_DepthRange.far) /
                        (gl_DepthRange.far - gl_DepthRange.near);
                    float clipDepth = ndcDepth / gl_FragCoord.w;
                    color = vec4((clipDepth * 0.5) + 0.5);*/

    # dynamic uniform tests
    # polygons:
    #     texcoords: true
    #     shaders:
    #         uniforms:
    #             # u_texture: demos/images/LitSphere_test_02.jpg
    #             # u_offset: { one: .5, two: .5 }

    #             u_material:
    #                 - texture: demos/images/matball01.jpg
    #                   field: 1

    #                 - texture: demos/images/sunset.jpg
    #                   field: 2

    #             u_mtex:
    #                 - demos/images/matball01.jpg
    #                 - demos/images/sunset.jpg

    #             u_vecs: [[1,2,3],[4,5,6],[7,8,9]]

    #             u_nested:
    #                 one: 1
    #                 child:
    #                     two: 2

    #         transforms:
    #             globals: |
    #                 /*struct Material {
    #                     sampler2D texture;
    #                     float field;
    #                 };*/
    #                 //uniform Material u_material[2];

    #                 //uniform sampler2D u_mtex[2];
    #                 //uniform vec3 u_vecs[3];

    #                 varying float v_layer;

    #             vertex: |
    #                 v_layer = a_layer;

    #             fragment: |
    #                 // color = texture2D(u_texture, v_texcoord + vec2(u_offset.one, u_offset.two));
    #                 //float t = mod(v_layer + u_vecs[0].y, 3.);
    #                 float t = mod(v_layer + u_nested.one, 3.);
    #                 if (t == 0.) {
    #                     color = texture2D(u_texture, v_texcoord);
    #                 }
    #                 else if (t == 1.) {
    #                     color = texture2D(u_material[0].texture, v_texcoord);
    #                     //color = texture2D(u_mtex[0], v_texcoord);
    #                 }
    #                 else {
    #                     color = texture2D(u_material[1].texture, v_texcoord);
    #                     //color = texture2D(u_mtex[1], v_texcoord);
    #                 }

    ghosts:
        extends: polygons
        animated: true
        texcoords: true
        shaders:
            uniforms:
                u_texture: demos/images/ghost_strip.gif
            transforms:
                fragment: |
                    float number_of_frames = 2.;
                    float frames_per_second = 2.;

                    float offset = floor(mod(u_time * frames_per_second, 2.))*.5;
                    color.rgb = texture2D(u_texture, (vec2(v_texcoord.x/number_of_frames, v_texcoord.y) + vec2(offset, 0.))).rgb;
                    if (color.rgb == vec3(0.)) discard;


sources:
    # When commented, demo main.js will set source based on URL - uncomment for testing
    # osm:
    #     type: GeoJSONTileSource
    #     url:  http://vector.mapzen.com/osm/all/{z}/{x}/{y}.json

layers:

    earth:
        geometry:
            source: osm
            filter: earth
        style:
            order: 0
            color: [0.175, 0.175, 0.175]

    landuse:
        geometry:
            source: osm
            filter: landuse
        style:
            order: 1
            interactive: true
            color: [0.5, 0.875, 0.5]

        pitch:
            filter:
                kind: ['pitch', 'garden', 'playground']
            style:
                color: [0.3, 0.675, 0.3]
                order: .1

    water:
        geometry:
            source: osm
            filter: water
        style:
            # name: water
            order: 2
            interactive: true
            color: [0.5, 0.5, 0.875]
            outline:
                color: [0.6, 0.6, 0.975]
                width: |
                    function () {
                        return (
                            zoom >= 16 &&
                            (feature.kind != 'ocean' && feature.kind != 'riverbank') &&
                            (2.5 * Math.log(zoom))
                        );
                    }

    roads:
        geometry:
            source: osm
            filter: roads
            # filter: |
            #     function (json) {
            #         return {
            #             type: 'FeatureCollection',
            #             features: (((json['road']||{}).features)||[]).concat(((json['bridge']||{}).features)||[]).filter(function (feature) {
            #                 if (['motorway', 'motorway_link'].indexOf(feature.properties.class) > 0) {
            #                     feature.properties.kind = 'highway';
            #                     feature.properties.sort_key = 10000;
            #                 }
            #                 else if (feature.properties.class == 'main') {
            #                     feature.properties.kind = 'major_road';
            #                     feature.properties.sort_key = 1000;
            #                 }
            #                 else if (['street', 'street_limited'].indexOf(feature.properties.class) > 0) {
            #                     feature.properties.kind = 'minor_road';
            #                     feature.properties.sort_key = 100;
            #                 }
            #                 else {
            #                     feature.properties.kind = feature.properties.type;
            #                     feature.properties.sort_key = 10;
            #                 }
            #                 return feature;
            #             })
            #         };
            #     }

        style:
            order: function () { return 3.5 + Math.min(Math.max(feature.sort_key * .000025, -1), 1) / 2; }
            # order: 3
            interactive: function () { return (zoom >= 18); }
            # color: yellow
            # color: Style.color.pseudoRandomColor()
            # color: red #[0.4, 0.4, 0.4]
            # width: function () { return 2 * Math.log(zoom); }
            cap: round
            join: round

        highway:
            filter: { kind: highway }
            style:
                color: [1.0, 1.0, 1.0]
                # color: red
                # color: [[13, [0, 0, 1.]], [17, [1, .5, .5]]]
                # color: [[13, 'darkorchid'], [17, 'honeydew']]
                # color: [[13, 'hsl(900, 40%, 60%)'], [17, 'hsl(700, 90%, 80%)']]
                width: function () { return 3 * Math.log(zoom); }
                # width: [[13, 3px], [15, 5px], [16, 20px]]
                # width: [[10, 2px], [13, 3px], [15, 5px], [16, 8px], [18, 12px]]
                outline:
                    color: [0.7, 0.7, 0.7]
                    width: function () { return (zoom >= 18 && (3/8 * Math.log(zoom))); }

            bridge:
                filter: { is_bridge: yes }
                style:
                    outline:
                        # don't draw outline caps on bridges because they draw over connecting non-bridge roads
                        # see FDR Drive: 40.70278074491014,-74.00795169174671,20
                        cap: butt

            tunnel:
                # filter: function() { return feature.is_link == 'yes' || feature.is_tunnel == 'yes'; }
                filter: { is_tunnel: yes }
                style:
                    color: '#333'
                    width: function () { return 2 * Math.log(zoom); }
                    # width: [[13, 0px], [15, 4px], [16, 6px], [18, 10px]]
                    outline:
                        color: white
                        # width: [[15, 2px], [18, 6px]]
                        # width: 2px
                        width: function () { return 1 * Math.log(zoom); }

        major_road:
            filter: { kind: major_road }
            style:
                color: [0.5, 0.5, 0.5]
                width: function () { return 2.5 * Math.log(zoom); }
                outline:
                    color: [0.7, 0.7, 0.7]
                    width: function () { return (zoom >= 18 && (3/8 * Math.log(zoom))); }

        minor_road:
            filter: { kind: minor_road }
            style:
                color: [0.65, 0.65, 0.65]
                width: function () { return 2 * Math.log(zoom); }
                outline:
                    color: [0.7, 0.7, 0.7]
                    width: function () { return (zoom >= 18 && (2.5/8 * Math.log(zoom))); }

        path:
            filter:
               kind: path
            style:
                color: [0.8, 0.8, 0.8]
                # color: yellow
                width: function () { return 1 * Math.log(zoom); }
                outline:
                    color: [0.7, 0.7, 0.7]
                    width: function () { return (zoom >= 18 && (2/8 * Math.log(zoom))); }

        rail:
            filter: { kind: rail }
            style:
                color: [0.5, 0.0, 0.0]
                width: function () { return 2 * Math.log(zoom); }
                outline:
                    color: [0.7, 0.7, 0.7]
                    width: function () { return (zoom >= 18 && (2/8 * Math.log(zoom))); }

    buildings:
        geometry:
            source: osm
            filter: buildings

        # properties:
        #     min_height: 50
        # filter: function () { return feature.height >= properties.min_height; }
        # filter: function () { return feature.name != null; }
        # filter: function () { return Math.random() < 0.25; }
        # filter: function () { return true; }

        style:
            order: 4
            interactive: true

            # color: function () { var h = feature.height || 20; h = Math.min((h + 50) / 250, 1.0); return [h, h, h]; } // shade based on height
            # color: Style.color.randomColor()
            # color: Style.color.pseudoRandomColor()
            # color: Style.color.pseudoRandomGrayscale()
            # color: |
            #     function () {
            #         var c = [.6, .6, .6];
            #         if (feature.name || feature.kind) {
            #             c = [.2, .2, .2];
            #             c[0] = (feature.name && .6) || c[0];
            #             c[2] = (feature.kind && .6) || c[2];
            #         }
            #         return c;
            #     }
            color: [.6, .6, .6]
            extrude: function () { return ((zoom >= 15 && feature.height > 20) || zoom >= 16) }

        # buildingsOfInterest:
        #     filter:
        #         any:
        #             name: true
        #             kind: true
        #     style:
        #         color: red

        namedBuildings:
            filter: { name: true }
            style:
                color: [.6, .2, .2]

            namedKindBuildings:
                filter: { kind: true }
                style:
                    color: [.6, .2, .6]

        kindBuildings:
            filter: { name: false, kind: true }
            style:
                color: [.2, .2, .6]

    # icons:
    #     geometry:
    #         source: osm
    #         filter: pois

    #     # filter: function() { return feature.name == null; }
    #     style:
    #         name: icons
    #         sprite: tree
    #         size: [[13, 16px], [14, 24px], [15, 32px]]
    #         color: [1, 1, 1]
    #         # order: 5
    #         order: 4.5
    #         # order: function() { if (Math.random() > .5) { return 4.9; } else { return 3.95; } }

    # pois:
    labels:
        geometry:
            source: osm
            filter: pois

        filter: { name: true }
        style:
<<<<<<< HEAD
            name: text
            size: 10px
=======
            # name: points
            name: icons
            # size: 10px
>>>>>>> 43ff07ff

            # name: icons
            sprite: tree
            size: [32px, 32px]
            # size: [[13, 16px], [14, 24px], [15, 32px]]
            # size: function() { return (parseInt(feature.id, 16) % 100); }
            # angle: 90
            angle: function() { return (parseInt(feature.id, 16) % 360); }
            # scale: 1

            # visible: false
            order: 5
            # order: function() { if (Math.random() > .5) { return 5; } else { return 3.9; } }
            interactive: true

<<<<<<< HEAD
        # examples of different icons mapped to faeture properties
        # restaurant:
        #     filter: { kind: restaurant }
        #     style:
        #         sprite: restaurant
=======
        # z17:
        #     filter: { scene.zoom: { min: 17, max: 18 } }
        #     style:
        #         scale: 3

        # z18:
        #     filter: { scene.zoom: { min: 18 } }
        #     style:
        #         size: [64, 64] #px

        # examples of different icons mapped to feature properties
        restaurant:
            filter: { kind: restaurant }
            style:
                sprite: restaurant
>>>>>>> 43ff07ff

        # cafe:
        #     filter: { kind: cafe }
        #     style:
        #         sprite: cafe

        # culture:
        #     filter: { kind: [museum, library] }
        #     style:
        #         sprite: museum<|MERGE_RESOLUTION|>--- conflicted
+++ resolved
@@ -42,36 +42,6 @@
 
 styles:
 
-    icons:
-        extends: polygons
-        animated: true # only needed for bouncy effect
-        texcoords: true
-        texture:
-            url: demos/images/poi_icons_32.png
-            filtering: nearest
-            sprites:
-                # each sprite is defined as: [x origin, y origin, width, height]
-                plane: [0, 0, 32, 32]
-                tree: [0, 185, 32, 32]
-                sunburst: [0, 629, 32, 32]
-                restaurant: [0, 777, 32, 32]
-                cafe: [0, 814, 32, 32]
-                museum: [0, 518, 32, 32]
-        shaders:
-            uniforms:
-                bouncy: false
-            transforms:
-                vertex: |
-                    // Bouncy icons
-                    if (bouncy) {
-                        position.y += sin(v_world_position.y + u_time*3.) * 10.;
-                    }
-                fragment: |
-                    //color.rgb /= lighting; // reverse lighting hack (replace w/shader lighting block/defines)
-                    if (color.a < .5) {
-                        discard;
-                    }
-
     water:
         extends: polygons
         animated: true
@@ -170,17 +140,6 @@
             transforms:
                 fragment: color.rgb += vec3(gl_FragCoord.x / u_resolution.x, 0.0, gl_FragCoord.y / u_resolution.y);
 
-<<<<<<< HEAD
-    uv_test:
-        extends: polygons
-        texcoords: true
-        shaders:
-            transforms:
-                fragment: |
-                    color.rgb = vec3(v_texcoord.xy, 0.);
-                    //color.rgb = vec3(v_texcoord.x, mod(v_texcoord.y + u_time/2., 1.), 0.);
-                    //color.rgb = texture2D(u_texture, uv).rgb;
-=======
     icons:
         # extends: polygons
         extends: sprites
@@ -215,7 +174,16 @@
         #             }
         #         fragment: |
         #             //color.rgb /= lighting; // reverse lighting hack (replace w/shader lighting block/defines)
->>>>>>> 43ff07ff
+
+    uv_test:
+        extends: polygons
+        texcoords: true
+        shaders:
+            transforms:
+                fragment: |
+                    color.rgb = vec3(v_texcoord.xy, 0.);
+                    //color.rgb = vec3(v_texcoord.x, mod(v_texcoord.y + u_time/2., 1.), 0.);
+                    //color.rgb = texture2D(u_texture, uv).rgb;
 
     # depth view
     depth:
@@ -530,21 +498,6 @@
             style:
                 color: [.2, .2, .6]
 
-    # icons:
-    #     geometry:
-    #         source: osm
-    #         filter: pois
-
-    #     # filter: function() { return feature.name == null; }
-    #     style:
-    #         name: icons
-    #         sprite: tree
-    #         size: [[13, 16px], [14, 24px], [15, 32px]]
-    #         color: [1, 1, 1]
-    #         # order: 5
-    #         order: 4.5
-    #         # order: function() { if (Math.random() > .5) { return 4.9; } else { return 3.95; } }
-
     # pois:
     labels:
         geometry:
@@ -553,16 +506,12 @@
 
         filter: { name: true }
         style:
-<<<<<<< HEAD
-            name: text
-            size: 10px
-=======
             # name: points
+            # size: 10px
+
+            # name: text
+
             name: icons
-            # size: 10px
->>>>>>> 43ff07ff
-
-            # name: icons
             sprite: tree
             size: [32px, 32px]
             # size: [[13, 16px], [14, 24px], [15, 32px]]
@@ -576,13 +525,6 @@
             # order: function() { if (Math.random() > .5) { return 5; } else { return 3.9; } }
             interactive: true
 
-<<<<<<< HEAD
-        # examples of different icons mapped to faeture properties
-        # restaurant:
-        #     filter: { kind: restaurant }
-        #     style:
-        #         sprite: restaurant
-=======
         # z17:
         #     filter: { scene.zoom: { min: 17, max: 18 } }
         #     style:
@@ -598,14 +540,13 @@
             filter: { kind: restaurant }
             style:
                 sprite: restaurant
->>>>>>> 43ff07ff
-
-        # cafe:
-        #     filter: { kind: cafe }
-        #     style:
-        #         sprite: cafe
-
-        # culture:
-        #     filter: { kind: [museum, library] }
-        #     style:
-        #         sprite: museum+
+        cafe:
+            filter: { kind: cafe }
+            style:
+                sprite: cafe
+
+        culture:
+            filter: { kind: [museum, library] }
+            style:
+                sprite: museum