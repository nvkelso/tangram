--- conflicted
+++ resolved
@@ -71,16 +71,6 @@
 
                     // Add translucency at higher zoom
                     color.a = clamp(mix(1., 0., (u_map_position.z - 15.) * .25), .5, 1.);
-
-<<<<<<< HEAD
-    dashed:
-        base: lines
-        dash: [2, 1]
-=======
-    icons:
-        base: points
-        texture: icons
->>>>>>> f8392fef
 
     transit-lines:
         base: lines
