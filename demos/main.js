--- conflicted
+++ resolved
@@ -22,18 +22,13 @@
     'use strict';
 
     var tile_sources = {
-<<<<<<< HEAD
         'mapzen': {
             type: 'MVT',
             url: '//vector.mapzen.com/osm/all/{z}/{x}/{y}.mvt'
         },
         'mapzen-geojson': {
             type: 'GeoJSONTiles',
-            url: '//vector.mapzen.com/osm/all/{z}/{x}/{y}.json'
-=======
-        mapzen: {
-            type: 'GeoJSONTileSource',
-            url: window.location.protocol + '//vector.mapzen.com/osm/all/{z}/{x}/{y}.json',
+            url: '//vector.mapzen.com/osm/all/{z}/{x}/{y}.json',
             alter_data: function(data) {
                 // You can edit the tile data here before it gets projected
                 // and rendered
@@ -43,7 +38,6 @@
                 // importScripts doesn't like the agnostic //example.com proto
                 'http://api.tiles.mapbox.com/mapbox.js/plugins/turf/v2.0.0/turf.min.js'
             ]
->>>>>>> 2221f958
         },
         'mapzen-dev': {
             type: 'GeoJSONTiles',
