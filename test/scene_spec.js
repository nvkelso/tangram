import chai from 'chai';
let assert = chai.assert;
import Utils from '../src/utils';
import Scene from '../src/scene';
import Tile from '../src/tile';
import TileSource from '../src/tile_source';

import {makeScene} from './utils';
import sampleScene from './fixtures/sample-scene';

<<<<<<< HEAD
import samples from './fixtures/samples';
let nyc_bounds = samples.nyc_bounds;
let nycLatLng = [-73.97229909896852, 40.76456761707639];
=======
let nycLatLng = [-73.97229909896852, 40.76456761707639, 17];
>>>>>>> a3f0c8e4

describe('Scene', () => {

    describe('.constructor()', () => {
        it('returns a new instance', () => {
            let scene = new Scene();
            assert.instanceOf(scene, Scene);
            scene.destroy();
        });

        describe('when given sensible defaults', () => {
            let scene = makeScene({});
            it('returns a instance', () => {
                assert.instanceOf(scene, Scene);
                scene.destroy();
            });
        });
    });

    describe('.loadQueuedTiles()', () => {
        let subject;

        beforeEach((done) => {
            let coords = {x: 10, y: 10, z: 1},
                div    = document.createElement('div');

            subject = makeScene({});

            sinon.spy(subject, '_loadTile');

            subject.init(() => {
                subject.setBounds(nyc_bounds.south_west, nyc_bounds.north_east);
                subject.loadTile(coords, div, () => {});
                subject.loadQueuedTiles();
                done();
            });
        });

        afterEach(() => {
            subject.destroy();
            subject = null;
        });

        it('calls _loadTile with the queued tile', () => {
            sinon.assert.calledOnce(subject._loadTile);
        });
    });

    describe('._loadTile(coords, div, cb)', () => {
        let subject,
            coord = {x: 10, y: 10, z: 2},
            div = document.createElement('div');

        beforeEach(() => {
            subject = makeScene({});
            subject.setBounds(nyc_bounds.south_west, nyc_bounds.north_east);
            sinon.stub(subject, 'workerPostMessageForTile');
        });

        afterEach(() => {
            subject.destroy();
            subject = null;
        });

        describe('when the scene has not loaded the tile', () => {

            it('loads the tile', (done) => {
                subject._loadTile(coord, div, (er, div, tile) => {
                    assert.instanceOf(tile, Tile);
                    done();
                });
            });

            it('caches the result in the scene object', (done) => {
                subject._loadTile(coord, div, (er, div, tile) => {
                    let tiles = subject.tiles;
                    assert.instanceOf(tiles[tile.key], Tile);
                    done();
                });
            });
        });

<<<<<<< HEAD
        describe('when the scene already have the tile', () => {
            let key = '2621440/2621440/20';

            beforeEach(() => {
                subject.tiles[key] = {};
                sinon.spy(subject, 'cacheTile');
            });

            afterEach(() => {
                subject.cacheTile.restore();
                subject.tiles[key] = undefined;
            });

            it('calls back with the div', (done) => {
                subject._loadTile(coord, div, (error, div) => {
                    assert.isNull(error);
                    assert.instanceOf(div, HTMLElement);
                    done();
                });
            });
        });

=======
        it('correctly sets the value of the tile source', () => {
            assert.equal(subject.tile_source, sampleScene.tileSource);
        });

        it('correctly sets the value of the layers object', () => {
            assert.equal(subject.layer_source, sampleScene.layers);
        });

        it('correctly sets the value of the styles object', () => {
            assert.equal(subject.style_source, sampleScene.styles);
        });
>>>>>>> a3f0c8e4

    });

    describe('.create(options)', () => {
        let subject;

        beforeEach(() => {
            subject = makeScene({});

        });

        afterEach( () => {
            subject.destroy();
            subject = null;
        });

        it('returns a new instance', () => {
            assert.instanceOf(subject, Scene);
        });

        it('correctly sets the value of the tile source', () => {
            assert.instanceOf(subject.tile_source, TileSource);
        });

        it('correctly sets the value of the layers object', () => {
            assert.equal(subject.layer_source, sampleScene.layers);
        });

        it('correctly sets the value of the styles object', () => {
            assert.equal(subject.style_source, sampleScene.styles);
        });


    });

    describe('.init(callback)', () => {

        describe('when the scene is not initialized', () => {
            let subject;
            beforeEach((done) => {
                subject = makeScene({});
                subject.init(done);

            });

            afterEach(() => {
                subject.destroy();
                subject = null;
            });

            it('correctly sets the value of the tile source', () => {
                assert.deepPropertyVal(subject, 'tile_source.max_zoom', 20);
                assert.deepPropertyVal(
                    subject,
                    'tile_source.url_template',
                    'http://vector.mapzen.com/osm/all/{z}/{x}/{y}.json'
                );
            });

            it('correctly sets the value of the layers object', () => {
                assert.equal(subject.layer_source, sampleScene.layers);
            });

            it('correctly sets the value of the styles object', () => {
                assert.equal(subject.style_source, sampleScene.styles);
            });

            it('sets the initialized property', () => {
                assert.isTrue(subject.initialized);
            });

            it('sets the container property', () => {
                assert.instanceOf(subject.container, HTMLBodyElement);
            });

            it('sets the canvas property', () => {
                assert.instanceOf(subject.canvas, HTMLCanvasElement);
            });

            it('sets the gl property', () => {
                assert.instanceOf(subject.gl, WebGLRenderingContext);
            });
        });

        describe('when the scene is already initialized', () => {
            let subject;
            beforeEach(() => {
                subject = makeScene({});
            });

            afterEach(() => {
                subject.destroy();
                subject = null;
            });

            it('returns false', (done) => {
                subject.init(() => {
                    assert.isFalse(subject.init());
                    done();
                });
            });

        });
    });

    describe('.resizeMap()', () => {
        let subject;
        let height = 100;
        let width = 200;
        let devicePixelRatio = 2;
        let computedHeight = Math.round(height * devicePixelRatio);
        let computedWidth  = Math.round(width * devicePixelRatio);

        beforeEach((done) => {
            subject = makeScene({});
            subject.device_pixel_ratio = devicePixelRatio;
            subject.init(() => {
                sinon.spy(subject.gl, 'bindFramebuffer');
                sinon.spy(subject.gl, 'viewport');
                subject.resizeMap(width, height);
                done();
            });
        });

        afterEach(() => {
            subject.destroy();
            subject = null;
        });

        it('marks the scene as dirty', () => {
            assert.isTrue(subject.dirty);
        });

        it('sets the device size property', () => {
            assert.deepEqual(subject.device_size, {
                height: computedHeight,
                width: computedWidth
            });
        });

        it('calls the gl.bindFrameBuffer method', () => {
            assert.ok(subject.gl.bindFramebuffer.called);
        });

        it('calls the gl.viewport method', () => {
            assert.ok(subject.gl.viewport);
        });

        describe('-canvas.style', () => {
            it('sets the height', () => {
                assert.equal(subject.canvas.style.height, height + 'px');
            });

            it('sets the width', () => {
                assert.equal(subject.canvas.style.width, width + 'px');
            });
        });

        describe('-canvas', () => {
            it('sets the height property', () => {
                assert.equal(subject.canvas.height, computedHeight);
            });

            it('sets the width property', () => {
                assert.equal(subject.canvas.width, computedWidth);
            });
        });


    });

    describe('.setCenter(lng, lat)', () => {
        let subject;
        let [lng, lat] = nycLatLng;

        beforeEach(() => {
            subject = makeScene({});
            subject.setCenter(...nycLatLng);
        });

        afterEach(() => {
            subject.destroy();
            subject = null;
        });

        it('sets the center scene?', () => {
            assert.deepEqual(subject.center, {lng, lat});
        });

        it('marks the scene as dirty', () => {
            assert.isTrue(subject.dirty);
        });
    });

    describe('.startZoom()', () => {
        let subject;

        beforeEach(() => {
            subject = makeScene({});
            subject.startZoom();
        });

        afterEach(() => {
            subject.destroy();
            subject = undefined;
        });

        it('sets the last zoom property with the value of the current zoom', () => {
            assert.equal(subject.last_zoom, subject.zoom);
        });

        it('marks the scene as zooming', () => {
            assert.isTrue(subject.zooming);
        });
    });

    // TODO this method does a lot of stuff
    describe('.setZoom(zoom)', () => {
        let subject;
        beforeEach(() => {
            subject = makeScene({});
            sinon.spy(subject, 'removeTilesOutsideZoomRange');
            subject.setZoom(10);
        });

        afterEach(() => {
            subject.destroy();
            subject = null;
        });
        it('calls the removeTilesOutsideZoomRange method', () =>  {
            assert.isTrue(subject.removeTilesOutsideZoomRange.called);
        });

        it('marks the scene as dirty', () => {
            assert.isTrue(subject.dirty);
        });
    });

    describe('.loadTile(tile)', () => {
        let subject;
        let tile = { coords: null, div: null, callback: () => {}};

        beforeEach(() => {
            subject = makeScene({}); subject.loadTile(tile);
        });
        afterEach(() => {
            subject.destroy();
            subject = null;
        });

        it('appends the queued_tiles array', () => {
            assert.include(subject.queued_tiles[0], tile);
        });

    });

    describe('.render()', () => {
        let subject;

        beforeEach((done) => {
            subject = makeScene({});
            sinon.spy(subject, 'loadQueuedTiles');
            sinon.spy(subject, 'renderGL');
            subject.init(() => {
                subject.setCenter(...nycLatLng);
                done();
            });
        });

        afterEach(() => {
            subject.destroy();
            subject = null;
        });

        it('calls the loadQueuedTiles method', () => {
            subject.render();
            assert.isTrue(subject.loadQueuedTiles.called);
        });

        describe('when the scene is not dirty', () => {
            it('returns false', () => {
                subject.dirty = false;
                assert.isFalse(subject.render());
            });
        });

        describe('when the scene is not initialized', () => {
            it('returns false', () => {
                subject.initialized = false;
                assert.isFalse(subject.render());
            });
        });

        describe('when the scene is dirty', () => {
            beforeEach(() => { subject.dirty = true; });
            it('calls the renderGL method', () => {
                subject.render();
                assert.isTrue(subject.renderGL.called);
            });
        });

        it('increments the frame property', () => {
            let old = subject.frame;
            subject.render();
            assert.operator(subject.frame, '>', old);
        });

        it('returns true', () => {
            assert.isTrue(subject.render());
        });

    });

    describe('.updateModes(callback)', () => {
        let subject;
        beforeEach((done) => {
            subject = makeScene({});
            subject.init(done);
        });

        afterEach(() => {
            subject.destroy();
            subject = undefined;
        });

        it('calls back', (done) => {
            subject.updateModes((error) => {
                assert.isNull(error);
                done();
            });
        });
    });

    describe('.rebuildGeometry(callback)', () => {
        let subject;
        beforeEach((done) => {
            subject = makeScene({});
            subject.setCenter(...nycLatLng);
            subject.init(() => {
                subject.loadTile({ x: 38603, y: 49255, z: 17 });
                subject.loadQueuedTiles();

                var tile = subject.tiles['38603/49255/17'];
                var check = setInterval(() => {
                    // console.log("check tile load");
                    if (tile.loaded) {
                        clearInterval(check);
                        done();
                    }
                }, 50);
            });
        });

        afterEach(() => {
            subject.destroy();
            subject = undefined;
        });

        it('calls back', (done) => {
            subject.rebuildGeometry((error) => {
                assert.isNull(error);
                done();
            });
        });

        it.skip('runs first call, queues second call, rejects the rest', (done) => {
            let success = 0,
                fail = 0,
                complete = 0;

            for (let i=0; i < 20; i++) {
                subject.rebuildGeometry((error) => {
                    if (error) {
                        fail++;
                    }
                    else {
                        success++;
                    }
                    complete++;

                    if (complete === 20) {
                        check();
                    }
                });
            }

            function check () {
                assert.equal(success, 2);
                assert.equal(fail, 18);
                done();
            }
        });
    });

    describe('.createWorkers(cb)', () => {
        let subject;
        beforeEach(() => {
            sinon.stub(Utils, 'xhr').callsArgWith(1, null, {}, '(function () { return this; })');
            subject = makeScene({num_workers: 2});
            sinon.spy(subject, 'makeWorkers');
            sinon.spy(subject, 'createObjectURL');
        });

        afterEach(() => {
            subject.destroy();
            subject = null;
            Utils.xhr.restore();
        });

        it('calls the makeWorkers method', (done) => {
            subject.createWorkers(() => {
                sinon.assert.called(subject.makeWorkers);
                done();
            });
        });

        it('calls the xhr method', (done) => {
            subject.createWorkers(() => {
                sinon.assert.called(Utils.xhr);
                done();
            });
        });

        it('calls the createObjectUrl', (done) => {
            subject.createWorkers(() => {
                sinon.assert.called(subject.createObjectURL);
                done();
            });
        });
    });

    describe('.makeWorkers(url)', () => {
        let subject,
            numWorkers = 2,
            url = '/tangram-worker.debug.js';

        beforeEach(() => {
            subject = makeScene({options: {numWorkers}});
            subject.makeWorkers(url);
        });

        afterEach(() => {
            subject.destroy();
            subject = null;
        });

        describe('when given a url', () => {

            it('creates the correct number of workers', () => {
                assert.equal(subject.workers.length, 2);
            });

            it('creates the correct type of workers', () => {
                assert.instanceOf(subject.workers[0], Worker);
            });
        });
    });


});<|MERGE_RESOLUTION|>--- conflicted
+++ resolved
@@ -5,16 +5,22 @@
 import Tile from '../src/tile';
 import TileSource from '../src/tile_source';
 
-import {makeScene} from './utils';
+// import {makeScene} from './utils';
 import sampleScene from './fixtures/sample-scene';
 
-<<<<<<< HEAD
-import samples from './fixtures/samples';
-let nyc_bounds = samples.nyc_bounds;
-let nycLatLng = [-73.97229909896852, 40.76456761707639];
-=======
+function makeScene(options) {
+    options = options || {};
+    options.disableRenderLoop = true;
+    return new Scene(
+        TileSource.create(_.clone(sampleScene.tile_source)),
+        sampleScene.layers,
+        sampleScene.styles,
+        options
+    );
+}
+
 let nycLatLng = [-73.97229909896852, 40.76456761707639, 17];
->>>>>>> a3f0c8e4
+let midtownTile = { x: 38603, y: 49255, z: 17 };
 
 describe('Scene', () => {
 
@@ -38,16 +44,16 @@
         let subject;
 
         beforeEach((done) => {
-            let coords = {x: 10, y: 10, z: 1},
+            let coords = midtownTile,
                 div    = document.createElement('div');
 
             subject = makeScene({});
 
             sinon.spy(subject, '_loadTile');
 
+            subject.setCenter(...nycLatLng);
             subject.init(() => {
-                subject.setBounds(nyc_bounds.south_west, nyc_bounds.north_east);
-                subject.loadTile(coords, div, () => {});
+                subject.loadTile(coords, div);
                 subject.loadQueuedTiles();
                 done();
             });
@@ -65,13 +71,14 @@
 
     describe('._loadTile(coords, div, cb)', () => {
         let subject,
-            coord = {x: 10, y: 10, z: 2},
+            coord = midtownTile,
             div = document.createElement('div');
 
-        beforeEach(() => {
-            subject = makeScene({});
-            subject.setBounds(nyc_bounds.south_west, nyc_bounds.north_east);
+        beforeEach((done) => {
+            subject = makeScene({});
             sinon.stub(subject, 'workerPostMessageForTile');
+            subject.setCenter(...nycLatLng);
+            subject.init(done);
         });
 
         afterEach(() => {
@@ -97,7 +104,6 @@
             });
         });
 
-<<<<<<< HEAD
         describe('when the scene already have the tile', () => {
             let key = '2621440/2621440/20';
 
@@ -119,20 +125,6 @@
                 });
             });
         });
-
-=======
-        it('correctly sets the value of the tile source', () => {
-            assert.equal(subject.tile_source, sampleScene.tileSource);
-        });
-
-        it('correctly sets the value of the layers object', () => {
-            assert.equal(subject.layer_source, sampleScene.layers);
-        });
-
-        it('correctly sets the value of the styles object', () => {
-            assert.equal(subject.style_source, sampleScene.styles);
-        });
->>>>>>> a3f0c8e4
 
     });
 
@@ -192,14 +184,6 @@
                 );
             });
 
-            it('correctly sets the value of the layers object', () => {
-                assert.equal(subject.layer_source, sampleScene.layers);
-            });
-
-            it('correctly sets the value of the styles object', () => {
-                assert.equal(subject.style_source, sampleScene.styles);
-            });
-
             it('sets the initialized property', () => {
                 assert.isTrue(subject.initialized);
             });
@@ -376,7 +360,8 @@
         let tile = { coords: null, div: null, callback: () => {}};
 
         beforeEach(() => {
-            subject = makeScene({}); subject.loadTile(tile);
+            subject = makeScene({});
+            subject.loadTile(tile);
         });
         afterEach(() => {
             subject.destroy();
@@ -396,10 +381,9 @@
             subject = makeScene({});
             sinon.spy(subject, 'loadQueuedTiles');
             sinon.spy(subject, 'renderGL');
-            subject.init(() => {
-                subject.setCenter(...nycLatLng);
-                done();
-            });
+
+            subject.setCenter(...nycLatLng);
+            subject.init(done);
         });
 
         afterEach(() => {
@@ -468,11 +452,13 @@
 
     describe('.rebuildGeometry(callback)', () => {
         let subject;
+        let div = document.createElement('div');
+
         beforeEach((done) => {
             subject = makeScene({});
             subject.setCenter(...nycLatLng);
             subject.init(() => {
-                subject.loadTile({ x: 38603, y: 49255, z: 17 });
+                subject.loadTile(midtownTile, div);
                 subject.loadQueuedTiles();
 
                 var tile = subject.tiles['38603/49255/17'];
