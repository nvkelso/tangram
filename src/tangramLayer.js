--- conflicted
+++ resolved
@@ -22,11 +22,7 @@
         for (var attribute in initOptions) { options[attribute] = initOptions[attribute]; }
         // Defaults
         if (!this.hasOwnProperty('options')) {
-<<<<<<< HEAD
-            this.options = options || {};
-=======
             this.options = options;
->>>>>>> 22a05ac7
         }
         for (var i in options) {
             this.options[i] = options[i];
