--- conflicted
+++ resolved
@@ -37,11 +37,6 @@
 
     // Apply lighting to color (can be overriden by transforms)
     color *= lighting;
-<<<<<<< HEAD
-
-    #pragma tangram: fragment
-=======
->>>>>>> 448874eb
 
     #pragma tangram: fragment
 
