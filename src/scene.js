/*global Scene */
import Geo from './geo';
import Utils from './utils/utils';
import WorkerBroker from './utils/worker_broker';
import subscribeMixin from './utils/subscribe';
import Context from './gl/context';
import Builders from './styles/builders';
import ShaderProgram from './gl/shader_program';
import Texture from './gl/texture';
import {StyleManager} from './styles/style_manager';
import {StyleParser} from './styles/style_parser';
import Camera from './camera';
import Light from './light';
import Tile from './tile';
import TileSource from './tile_source';
import FeatureSelection from './selection';

import log from 'loglevel';
import glMatrix from 'gl-matrix';
<<<<<<< HEAD
var mat4 = glMatrix.mat4;
var mat3 = glMatrix.mat3;
var vec3 = glMatrix.vec3;
=======
let mat4 = glMatrix.mat4;
let mat3 = glMatrix.mat3;
let vec3 = glMatrix.vec3;
>>>>>>> 8a699b7c

// Global setup
if (Utils.isMainThread) {
    // On main thread only (skip in web worker)
    Utils.requestAnimationFramePolyfill();
}

Scene.tile_scale = 4096; // coordinates are locally scaled to the range [0, tile_scale]
Geo.setTileScale(Scene.tile_scale);
Builders.setTileScale(Scene.tile_scale);
ShaderProgram.defines.TILE_SCALE = Scene.tile_scale;

// Load scene definition: pass an object directly, or a URL as string to load remotely
export default function Scene(config_source, options) {
    options = options || {};
    subscribeMixin(this);

    this.initialized = false;
    this.initializing = false;
    this.sources = {};

    this.tiles = {};
    this.visible_tiles = {};
    this.queued_tiles = [];
    this.num_workers = options.numWorkers || 2;
    this.allow_cross_domain_workers = (options.allowCrossDomainWorkers === false ? false : true);
    this.worker_url = options.workerUrl;

    this.config = null;
    this.config_source = config_source;
    this.config_serialized = null;

    this.styles = null;
    this.active_styles = {};

    this.building = null;                           // tracks current scene building state (tiles being built, etc.)
    this.dirty = true;                              // request a redraw
    this.animated = false;                          // request redraw every frame
    this.preUpdate = options.preUpdate;             // optional pre-render loop hook
    this.postUpdate = options.postUpdate;           // optional post-render loop hook
    this.render_loop = !options.disableRenderLoop;  // disable render loop - app will have to manually call Scene.render() per frame
    this.frame = 0;
    this.resetTime();

    this.zoom = null;
    this.center = null;
    this.device_pixel_ratio = window.devicePixelRatio || 1;

    this.zooming = false;
    this.panning = false;
    this.container = options.container;

    this.camera = null;
    this.lights = null;

    // Model-view matrices
    // 64-bit versions are for CPU calcuations
    // 32-bit versions are downsampled and sent to GPU
    this.modelMatrix = new Float64Array(16);
    this.modelMatrix32 = new Float32Array(16);
    this.modelViewMatrix = new Float64Array(16);
    this.modelViewMatrix32 = new Float32Array(16);
    this.normalMatrix = new Float64Array(9);
    this.normalMatrix32 = new Float32Array(9);

    this.selection = null;
    this.texture_listener = null;

    // Debug config
    this.debug = {
        profile: {
            geometry_build: false
        }
    };

    this.logLevel = options.logLevel || 'info';
    log.setLevel(this.logLevel);
}

Scene.create = function (config, options = {}) {
    return new Scene(config, options);
};

Scene.prototype.init = function () {
    if (this.initialized) {
        return Promise.resolve();
    }
    this.initializing = true;

    // Load scene definition (sources, styles, etc.), then create styles & workers
    return new Promise((resolve, reject) => {
        this.loadScene().then(() => {

            this.createWorkers().then(() => {
                this.createCanvas();
                this.selection = new FeatureSelection(this.gl, this.workers);

                this.texture_listener = { update: () => this.dirty = true };
                Texture.subscribe(this.texture_listener);

                // Loads rendering styles from config, sets GL context and compiles programs
                this.updateConfig();

                this.initializing = false;
                this.initialized = true;
                resolve();

                if (this.render_loop !== false) {
                    this.setupRenderLoop();
                }
            }).catch(e => { throw e; });
        }).catch(e => { reject(e); });
    });
};

Scene.prototype.destroy = function () {
    this.initialized = false;
    this.renderLoop = () => {}; // set to no-op because a null can cause requestAnimationFrame to throw

    this.unsubscribeAll(); // clear all event listeners

    Texture.unsubscribe(this.texture_listener);
    this.texture_listener = null;

    if (this.canvas && this.canvas.parentNode) {
        this.canvas.parentNode.removeChild(this.canvas);
        this.canvas = null;
    }
    this.container = null;

    if (this.gl) {
        this.gl.deleteFramebuffer(this.fbo);
        this.fbo = null;

        Texture.destroy(this.gl);
        StyleManager.destroy(this.gl);
        this.styles = {};

        this.gl = null;
    }

    if (Array.isArray(this.workers)) {
        this.workers.forEach((worker) => {
            worker.terminate();
        });
        this.workers = null;
    }
    this.sources = {};
    this.tiles = {}; // TODO: probably destroy each tile separately too
};

Scene.prototype.createCanvas = function () {
    this.container = this.container || document.body;
    this.canvas = document.createElement('canvas');
    this.canvas.style.position = 'absolute';
    this.canvas.style.top = 0;
    this.canvas.style.left = 0;
    this.canvas.style.zIndex = -1;
    this.container.appendChild(this.canvas);

    this.gl = Context.getContext(this.canvas, { alpha: false /*premultipliedAlpha: false*/ });
    this.resizeMap(this.container.clientWidth, this.container.clientHeight);
};

Scene.prototype.createObjectURL = function () {
    return (window.URL && window.URL.createObjectURL) || (window.webkitURL && window.webkitURL.createObjectURL);
};

Scene.loadWorkerUrl = function (scene) {
    var worker_url = scene.worker_url || Utils.findCurrentURL('tangram.debug.js', 'tangram.min.js'),
        createObjectURL = scene.createObjectURL();

    return new Promise((resolve, reject) => {
        if (!worker_url) {
            reject(new Error("Can't load worker because couldn't find base URL that library was loaded from"));
            return;
        }

        if (createObjectURL && scene.allow_cross_domain_workers) {
            var body = `importScripts('${worker_url}');`;
            var worker_local_url = createObjectURL(new Blob([body], { type: 'application/javascript' }));
            resolve(worker_local_url);
        } else {
            resolve(worker_url);
        }

    });

};


// Web workers handle heavy duty tile construction: networking, geometry processing, etc.
Scene.prototype.createWorkers = function () {
    return new Promise((resolve, reject) => {
        Scene.loadWorkerUrl(this).then((worker_url) => {
            this.makeWorkers(worker_url).then(resolve, reject);
        });
    });
};


// Instantiate workers from URL, init event handlers
Scene.prototype.makeWorkers = function (url) {
    var queue = [];

    this.workers = [];
    for (var id=0; id < this.num_workers; id++) {
        var worker = new Worker(url);
        this.workers[id] = worker;

        worker.addEventListener('message', this.workerLogMessage.bind(this));
        WorkerBroker.addWorker(worker);

        log.debug(`Scene.makeWorkers: initializing worker ${id}`);
        let _id = id;
        queue.push(WorkerBroker.postMessage(worker, 'init', id).then(
            (id) => {
                log.debug(`Scene.makeWorkers: initialized worker ${id}`);
                return id;
            },
            (error) => {
                log.error(`Scene.makeWorkers: failed to initialize worker ${_id}:`, error);
                return Promise.reject(error);
            })
        );
    }

    this.next_worker = 0;
    this.selection_map_worker_size = {};

    return Promise.all(queue);
};

// Round robin selection of next worker
Scene.prototype.nextWorker = function () {
    var worker = this.workers[this.next_worker];
    this.next_worker = (this.next_worker + 1) % this.workers.length;
    return worker;
};

/**
    Set the map view, can be passed an object with lat/lng and/or zoom
*/
Scene.prototype.setView = function ({ lng, lat, zoom } = {}) {
    var changed = false;

    // Set center
    if (lng && lat) {
        changed = changed || !this.center || lng !== this.center.lng || lat !== this.center.lat;
        this.center = { lng, lat };
    }

    // Set zoom
    if (zoom) {
        changed = changed || zoom !== this.zoom;
        this.setZoom(zoom);
    }

    if (changed) {
        this.updateBounds();
    }
    return changed;
};

Scene.prototype.startZoom = function () {
    this.last_zoom = this.zoom;
    this.zooming = true;
};

// Choose the base zoom level to use for a given fractional zoom
Scene.prototype.baseZoom = function (zoom) {
    return Math.round(zoom);
};

Scene.prototype.preserve_tiles_within_zoom = 2;
Scene.prototype.setZoom = function (zoom) {
    this.zooming = false;
    let base = this.baseZoom(zoom);

    if (base !== this.baseZoom(this.last_zoom)) {
        // Remove tiles outside a given range above and below current zoom
        var below = base;
        var above = base;

        log.trace(`scene.last_zoom: ${this.last_zoom}`);
        if (Math.abs(zoom - this.last_zoom) <= this.preserve_tiles_within_zoom) {
            below -= this.preserve_tiles_within_zoom;
            above += this.preserve_tiles_within_zoom;
        }

        log.debug(`removing tiles outside range [${below}, ${above}]`);
        this.removeTilesOutsideZoomRange(below, above);

        // Remove tiles outside current zoom that are still loading
        this.removeTiles(tile => {
            if (tile.loading && this.baseZoom(tile.coords.z) !== base) {
                log.debug(`removed ${tile.key} (was loading, but outside current zoom)`);
                return true;
            }
        });
    }

    this.last_zoom = this.zoom;
    this.zoom = zoom;

    this.updateBounds();

    this.dirty = true;
};

Scene.prototype.viewReady = function () {
    if (this.css_size == null || this.center == null || this.zoom == null || Object.keys(this.sources).length === 0) {
         return false;
    }
    return true;
};

// Calculate viewport bounds based on current center and zoom
Scene.prototype.updateBounds = function () {
    // TODO: better concept of "readiness" state?
    if (!this.viewReady()) {
        return;
    }

    this.meters_per_pixel = Geo.metersPerPixel(this.zoom);

    // Size of the half-viewport in meters at current zoom
    this.viewport_meters = {
        x: this.css_size.width * this.meters_per_pixel,
        y: this.css_size.height * this.meters_per_pixel
    };

    // Center of viewport in meters, and tile
    let [x, y] = Geo.latLngToMeters([this.center.lng, this.center.lat]);
    this.center_meters = { x, y };

    let z = this.baseZoom(this.zoom);
    let max_zoom = this.findMaxZoom();
    if (z > max_zoom) {
        z = max_zoom;
    }
    this.center_tile = Geo.tileForMeters([this.center_meters.x, this.center_meters.y], z);

    this.bounds_meters = {
        sw: {
            x: this.center_meters.x - this.viewport_meters.x / 2,
            y: this.center_meters.y - this.viewport_meters.y / 2
        },
        ne: {
            x: this.center_meters.x + this.viewport_meters.x / 2,
            y: this.center_meters.y + this.viewport_meters.y / 2
        }
    };

    // Find visible tiles and load new ones
    this.visible_tiles = this.findVisibleTiles();
    for (let key in this.visible_tiles) {
        this.loadTile(this.visible_tiles[key]);
    }

    // Update tile visible flags
    for (let key in this.tiles) {
        this.tiles[key].update(this);
    }

    this.trigger('move');
    this.dirty = true;
};

Scene.prototype.findVisibleTiles = function ({ buffer } = {}) {
    let z = this.baseZoom(this.zoom);
    let max_zoom = this.findMaxZoom();
    if (z > max_zoom) {
        z = max_zoom;
    }

    let sw = Geo.tileForMeters([this.bounds_meters.sw.x, this.bounds_meters.sw.y], z);
    let ne = Geo.tileForMeters([this.bounds_meters.ne.x, this.bounds_meters.ne.y], z);
    buffer = buffer || 0;

    let tiles = {};
    for (let x = sw.x - buffer; x <= ne.x + buffer; x++) {
        for (let y = ne.y - buffer; y <= sw.y + buffer; y++) {
            let coords = { x, y, z };
            tiles[Tile.key(coords)] = coords;
        }
    }
    return tiles;
};

Scene.prototype.removeTilesOutsideZoomRange = function (below, above) {
    below = Math.min(below, this.findMaxZoom() || below);
    above = Math.min(above, this.findMaxZoom() || above);

    this.removeTiles(tile => {
        if (tile.coords.z < below || tile.coords.z > above) {
            log.debug(`removed ${tile.key} (outside range [${below}, ${above}])`);
            return true;
        }
    });
};

Scene.prototype.removeTiles = function (filter) {
    let remove_tiles = [];
    for (let t in this.tiles) {
        let tile = this.tiles[t];
        if (filter(tile)) {
            remove_tiles.push(t);
        }
    }
    for (let r=0; r < remove_tiles.length; r++) {
        let key = remove_tiles[r];
        this.removeTile(key);
    }
};

Scene.prototype.resizeMap = function (width, height) {
    this.dirty = true;

    this.css_size = { width: width, height: height };
    this.device_size = { width: Math.round(this.css_size.width * this.device_pixel_ratio), height: Math.round(this.css_size.height * this.device_pixel_ratio) };
    this.view_aspect = this.css_size.width / this.css_size.height;
    this.updateBounds();

    if (this.canvas) {
        this.canvas.style.width = this.css_size.width + 'px';
        this.canvas.style.height = this.css_size.height + 'px';
        this.canvas.width = this.device_size.width;
        this.canvas.height = this.device_size.height;

        this.gl.bindFramebuffer(this.gl.FRAMEBUFFER, null);
        this.gl.viewport(0, 0, this.canvas.width, this.canvas.height);
    }
};

// Request scene be redrawn at next animation loop
Scene.prototype.requestRedraw = function () {
    this.dirty = true;
};

// Redraw scene immediately - don't wait for animation loop
// Use sparingly, but for cases where you need the closest possible sync with other UI elements,
// such as other, non-WebGL map layers (e.g. Leaflet raster layers, markers, etc.)
Scene.prototype.immediateRedraw = function () {
    this.dirty = true;
    this.render();
};

// Setup the render loop
Scene.prototype.setupRenderLoop = function ({ pre_render, post_render } = {}) {
    this.renderLoop = () => {
        if (this.initialized) {
            // Render the scene
            this.update();
        }

        // Request the next frame
        window.requestAnimationFrame(this.renderLoop);
    };
    setTimeout(() => { this.renderLoop(); }, 0); // delay start by one tick
};

Scene.prototype.update = function () {
    this.loadQueuedTiles();

    // Render on demand
    var will_render = !(this.dirty === false || this.initialized === false || this.viewReady() === false);

    // Pre-render loop hook
    if (typeof this.preUpdate === 'function') {
        this.preUpdate(will_render);
    }

    // Bail if no need to render
    if (!will_render) {
        return false;
    }
    this.dirty = false; // subclasses can set this back to true when animation is needed

    // Render the scene
    this.render();

    // Post-render loop hook
    if (typeof this.postUpdate === 'function') {
        this.postUpdate(will_render);
    }

    // Redraw every frame if animating
    if (this.animated === true) {
        this.dirty = true;
    }

    this.frame++;
    log.trace('Scene.render()');
    return true;
};

Scene.prototype.render = function () {
    var gl = this.gl;

    // Map transforms
    if (!this.center_meters) {
        return;
    }

    // Update styles, camera, lights
<<<<<<< HEAD
    Object.keys(this.active_styles).forEach(i => this.styles[i].update());
    Object.keys(this.lights).forEach(i => this.lights[i].update());
    this.camera.update();
=======
    this.camera.update();
    Object.keys(this.active_styles).forEach(i => this.styles[i].update());
    Object.keys(this.lights).forEach(i => this.lights[i].update());
>>>>>>> 8a699b7c

    // Renderable tile list
    this.renderable_tiles = [];
    for (var t in this.tiles) {
        var tile = this.tiles[t];
        if (tile.visible && tile.loaded) {
            this.renderable_tiles.push(tile);
        }
    }
    this.renderable_tiles_count = this.renderable_tiles.length;

    // Find min/max order for current tiles
    this.order = this.calcOrderRange(this.renderable_tiles);

    // Render main pass
    this.render_count = this.renderPass();

    // Render selection pass (if needed)
    if (this.selection.pendingRequests()) {
        if (this.panning) {
            return;
        }

        this.selection.bind();                  // switch to FBO
        this.renderPass(
            'selection_program',                // render w/alternate program
            { allow_alpha_blend: false });
        this.selection.read();                  // read results from selection buffer

        // Reset to screen buffer
        gl.bindFramebuffer(gl.FRAMEBUFFER, null);
        gl.viewport(0, 0, this.canvas.width, this.canvas.height);
    }

    if (this.render_count !== this.last_render_count) {
        log.info(`Scene: rendered ${this.render_count} primitives`);
    }
    this.last_render_count = this.render_count;

    return true;
};


// Render all active styles, grouped by blend/depth type (opaque, overlay, etc.) and by program (style)
// Called both for main render pass, and for secondary passes like selection buffer
Scene.prototype.renderPass = function (program_key = 'program', { allow_alpha_blend } = {}) {
    let styles;
    let count = 0; // how many primitives were rendered

    // optionally force alpha off (e.g. for selection pass)
    allow_alpha_blend = (allow_alpha_blend == null) ? true : allow_alpha_blend;

    this.clearFrame({ clear_color: true, clear_depth: true });

    // Opaque styles: depth test on, depth write on, blending off
    styles = Object.keys(this.active_styles).filter(s => this.styles[s].blend === 'opaque');
    this.setRenderState({ depth_test: true, depth_write: true, alpha_blend: false });
    count += this.renderStyles(styles, program_key);

    // Transparent styles: depth test off, depth write on, custom blending
    styles = Object.keys(this.active_styles).filter(s => this.styles[s].blend === 'add');
    this.setRenderState({ depth_test: true, depth_write: false, alpha_blend: (allow_alpha_blend && 'add') });
    count += this.renderStyles(styles, program_key);

    styles = Object.keys(this.active_styles).filter(s => this.styles[s].blend === 'multiply');
    this.setRenderState({ depth_test: true, depth_write: false, alpha_blend: (allow_alpha_blend && 'multiply') });
    count += this.renderStyles(styles, program_key);

    // Overlay styles: depth test off, depth write off, blending on
    styles = Object.keys(this.styles).filter(s => this.styles[s].blend === 'overlay');
    this.setRenderState({ depth_test: false, depth_write: false, alpha_blend: allow_alpha_blend });
    count += this.renderStyles(styles, program_key);

    return count;
};

Scene.prototype.renderStyles = function (styles, program_key) {
    let count = 0;
    for (let style of styles) {
        let program = this.styles[style][program_key];
        if (!program || !program.compiled) {
            continue;
        }
        count += this.renderStyle(style, program);
    }
    return count;
};

Scene.prototype.renderStyle = function (style, program) {
    var first_for_style = true;
    var render_count = 0;

    // Render tile GL geometries
    for (var t in this.renderable_tiles) {
        var tile = this.renderable_tiles[t];

        if (tile.meshes[style] != null) {
            // Setup style if encountering for first time this frame
            // (lazy init, not all styles will be used in all screen views; some styles might be defined but never used)
            if (first_for_style === true) {
                first_for_style = false;

                program.use();
                this.styles[style].setup();

                // TODO: don't set uniforms when they haven't changed
                program.uniform('2f', 'u_resolution', this.device_size.width, this.device_size.height);
                program.uniform('2f', 'u_aspect', this.view_aspect, 1.0);
                program.uniform('1f', 'u_time', ((+new Date()) - this.start_time) / 1000);
                program.uniform('1f', 'u_map_zoom', this.zoom); // Math.floor(this.zoom) + (Math.log((this.zoom % 1) + 1) / Math.LN2 // scale fractional zoom by log
                program.uniform('2f', 'u_map_center', this.center_meters.x, this.center_meters.y);
                program.uniform('1f', 'u_order_min', this.order.min);
                program.uniform('1f', 'u_order_range', this.order.range);
                program.uniform('1f', 'u_meters_per_pixel', this.meters_per_pixel);

                this.camera.setupProgram(program);
                for (let i in this.lights) {
                    this.lights[i].setupProgram(program);
                }
            }

            // TODO: calc these once per tile (currently being needlessly re-calculated per-tile-per-style)

            // Tile origin
            program.uniform('2f', 'u_tile_origin', tile.min.x, tile.min.y);

            // Model matrix - transform tile space into world space (meters, absolute mercator position)
            mat4.identity(this.modelMatrix);
            mat4.translate(this.modelMatrix, this.modelMatrix, vec3.fromValues(tile.min.x, tile.min.y, 0));
            mat4.scale(this.modelMatrix, this.modelMatrix, vec3.fromValues(tile.span.x / Scene.tile_scale, -1 * tile.span.y / Scene.tile_scale, 1)); // scale tile local coords to meters
            mat4.copy(this.modelMatrix32, this.modelMatrix);
            program.uniform('Matrix4fv', 'u_model', false, this.modelMatrix32);

            // Model view matrix - transform tile space into view space (meters, relative to camera)
            mat4.multiply(this.modelViewMatrix32, this.camera.viewMatrix, this.modelMatrix);
            program.uniform('Matrix4fv', 'u_modelView', false, this.modelViewMatrix32);

            // Normal matrix - transforms surface normals into view space
            mat3.normalFromMat4(this.normalMatrix32, this.modelViewMatrix32);
            program.uniform('Matrix3fv', 'u_normalMatrix', false, this.normalMatrix32);

            // Render tile
            tile.meshes[style].render();
            render_count += tile.meshes[style].geometry_count;
        }
    }

    return render_count;
};

Scene.prototype.clearFrame = function ({ clear_color, clear_depth } = {}) {
    if (!this.initialized) {
        return;
    }

    // Defaults
    clear_color = (clear_color === false) ? false : true; // default true
    clear_depth = (clear_depth === false) ? false : true; // default true

    // Reset frame state
    let gl = this.gl;

    if (clear_color) {
        gl.clearColor(0.0, 0.0, 0.0, 1.0);
    }

    if (clear_depth) {
        gl.depthMask(true); // always clear depth if requested, even if depth write will be turned off
    }

    if (clear_color || clear_depth) {
        let mask = (clear_color && gl.COLOR_BUFFER_BIT) | (clear_depth && gl.DEPTH_BUFFER_BIT);
        gl.clear(mask);
    }
};

Scene.prototype.setRenderState = function ({ depth_test, depth_write, cull_face, alpha_blend } = {}) {
    if (!this.initialized) {
        return;
    }

    // Defaults
    // TODO: when we abstract out support for multiple render passes, these can be per-pass config options
    depth_test = (depth_test === false) ? false : true;         // default true
    depth_write = (depth_write === false) ? false : true;       // default true
    cull_face = (cull_face === false) ? false : true;           // default true
    alpha_blend = (alpha_blend != null) ? alpha_blend : false;  // default false

    // Reset frame state
    let gl = this.gl;

    if (depth_test) {
        gl.enable(gl.DEPTH_TEST);
        gl.depthFunc(gl.LEQUAL);
    }
    else {
        gl.disable(gl.DEPTH_TEST);
    }

    gl.depthMask(depth_write);

    if (cull_face) {
        gl.enable(gl.CULL_FACE);
        gl.cullFace(gl.BACK);
    }
    else {
        gl.disable(gl.CULL_FACE);
    }

    if (alpha_blend) {
        gl.enable(gl.BLEND);

        // Traditional blending
        if (alpha_blend === true) {
            gl.blendFunc(gl.SRC_ALPHA, gl.ONE_MINUS_SRC_ALPHA);
        }
        // Additive blending
        else if (alpha_blend === 'add') {
            gl.blendFunc(gl.ONE, gl.ONE);
        }
        // Multiplicative blending
        else if (alpha_blend === 'multiply') {
            gl.blendFunc(gl.ZERO, gl.SRC_COLOR);
        }
    }
    else {
        gl.disable(gl.BLEND);
    }
};

// Find min/max order for a set of tiles
Scene.prototype.calcOrderRange = function (tiles) {
    let order = { min: Infinity, max: -Infinity };
    for (let t of tiles) {
        if (t.order.min < order.min) {
            order.min = t.order.min;
        }
        if (t.order.max > order.max) {
            order.max = t.order.max;
        }
    }
    order.max += 1;
    order.range = order.max - order.min;
    return order;
};


// Request feature selection at given pixel. Runs async and returns results via a promise.
Scene.prototype.getFeatureAt = function (pixel) {
    if (!this.initialized) {
        return Promise.reject(new Error("Scene.getFeatureAt() called before scene was initialized"));
    }

    // Point scaled to [0..1] range
    var point = {
        x: pixel.x * this.device_pixel_ratio / this.device_size.width,
        y: pixel.y * this.device_pixel_ratio / this.device_size.height
    };

    this.dirty = true; // need to make sure the scene re-renders for these to be processed
    return this.selection.getFeatureAt(point);
};

// Queue a tile for load
Scene.prototype.loadTile = function (coords) {
    this.queued_tiles[this.queued_tiles.length] = coords;
};

// Load all queued tiles
Scene.prototype.loadQueuedTiles = function () {
    if (!this.initialized) {
        return;
    }

    if (this.queued_tiles.length === 0) {
        return;
    }

    // Sort queued tiles from center tile
    this.queued_tiles.sort((a, b) => {
        let ad = Math.abs(this.center_tile.x - a.x) + Math.abs(this.center_tile.y - a.y);
        let bd = Math.abs(this.center_tile.x - b.x) + Math.abs(this.center_tile.y - b.y);
        return (bd > ad ? -1 : (bd === ad ? 0 : 1));
    });
    this.queued_tiles.forEach(coords => this._loadTile(coords));
    this.queued_tiles = [];
};

// Load a single tile
Scene.prototype._loadTile = function (coords) {
    // Skip if not at current scene zoom
    if (coords.z !== this.center_tile.z) {
        return;
    }

    let key = Tile.key(coords);
    let tile;
    if (!this.hasTile(key)) {
        tile = Tile.create({
            coords: coords,
            max_zoom: this.findMaxZoom(),
            worker: this.nextWorker()
        });

        this.cacheTile(tile);
        tile.load(this);
    }
    else {
        tile = this.tiles[key];
    }
    return tile;
};

// tile manager
Scene.prototype.cacheTile = function (tile) {
    this.tiles[tile.key] = tile;
};

Scene.prototype.hasTile = function (key) {
    return this.tiles[key] !== undefined;
};

Scene.prototype.forgetTile = function (key) {
    delete this.tiles[key];

    if (this.building && this.building.tiles) {
        delete this.building.tiles[key];
    }
};

Scene.prototype.findMaxZoom = function () {
    var max_zoom = this.max_zoom || Geo.max_zoom;

    for (var name in this.sources) {
        let source = this.sources[name];
        if (source.max_zoom < max_zoom) {
            max_zoom = source.max_zoom;
        }
    }
    return max_zoom;
};

// TODO: detect which elements need to be refreshed/rebuilt (stylesheet changes, etc.)
Scene.prototype.rebuild = function () {
    return this.rebuildGeometry();
};

// Rebuild all tiles
Scene.prototype.rebuildGeometry = function () {
    if (!this.initialized) {
        return Promise.reject(new Error('Scene.rebuildGeometry: scene is not initialized'));
    }

    return new Promise((resolve, reject) => {
        // Skip rebuild if already in progress
        if (this.building) {
            // Queue up to one rebuild call at a time, only save last request
            if (this.building.queued && this.building.queued.reject) {
                // notify previous request that it did not complete
                log.debug('Scene.rebuildGeometry: request superceded by a newer call');
                this.building.queued.resolve(false); // false flag indicates rebuild request was superceded
            }

            // Save queued request
            this.building.queued = { resolve, reject };
            log.trace(`Scene.rebuildGeometry(): queuing request`);
            return;
        }

        // Track tile build state
        this.building = { resolve, reject, tiles: {} };

        // Profiling
        if (this.debug.profile.geometry_build) {
            this._profile('rebuildGeometry');
        }

        // Update config (in case JS objects were manipulated directly)
        this.syncConfigToWorker();

        // Rebuild visible tiles, sorted from center
        let build = [];
        for (let tile of Utils.values(this.tiles)) {
            if (tile.visible) {
                build.push(tile);
            }
            else {
                this.removeTile(tile.key);
            }
        }
        Tile.sort(build).forEach(tile => tile.build(this));

        this.updateActiveStyles();
        this.resetTime();

        // Edge case: if nothing is being rebuilt, immediately resolve promise and don't lock further rebuilds
        if (this.building && Object.keys(this.building.tiles).length === 0) {
            resolve(false);

            // Another rebuild queued?
            var queued = this.building.queued;
            this.building = null;
            if (queued) {
                log.debug(`Scene: starting queued rebuildGeometry() request`);
                this.rebuildGeometry().then(queued.resolve, queued.reject);
            }
        }
    }).then(() => {
        // Profiling
        if (this.debug.profile.geometry_build) {
            this._profileEnd('rebuildGeometry');
        }
    });
};

// TODO: move to Tile class
// Called on main thread when a web worker completes processing for a single tile (initial load, or rebuild)
Scene.prototype.buildTileCompleted = function ({ tile, worker_id, selection_map_size }) {
    // Track selection map size (for stats/debug) - update per worker and sum across workers
    this.selection_map_worker_size[worker_id] = selection_map_size;
    this.selection_map_size = 0;
    for (var wid in this.selection_map_worker_size) {
        this.selection_map_size += this.selection_map_worker_size[wid];
    }

    // Removed this tile during load?
    if (this.tiles[tile.key] == null) {
        log.debug(`discarded tile ${tile.key} in Scene.buildTileCompleted because previously removed`);
    }
    else {
        var cached = this.tiles[tile.key];

        // Update tile with properties from worker
        if (cached) {
            tile = cached.merge(tile);
        }

        if (!tile.error) {
            tile.finalizeBuild(this.styles);
            this.dirty = true;
        }
        else {
            log.error(`main thread tile load error for ${tile.key}: ${tile.error}`);
        }
        tile.printDebug();
    }

    this.trackTileSetLoadStop();
    this.trackTileBuildStop(tile.key);
};

// Track tile build state
Scene.prototype.trackTileBuildStart = function (key) {
    if (!this.building) {
        this.building = {
            tiles: {}
        };
    }
    this.building.tiles[key] = true;
    log.trace(`trackTileBuildStart for ${key}: ${Object.keys(this.building.tiles).length}`);
};

Scene.prototype.trackTileBuildStop = function (key) {
    // Done building?
    if (this.building) {
        log.trace(`trackTileBuildStop for ${key}: ${Object.keys(this.building.tiles).length}`);
        delete this.building.tiles[key];
        if (Object.keys(this.building.tiles).length === 0) {
            log.info(`Scene: build geometry finished`);
            log.debug(`Scene: updated selection map: ${this.selection_map_size} features`);

            if (this.building.resolve) {
                this.building.resolve(true);
            }

            // Another rebuild queued?
            var queued = this.building.queued;
            this.building = null;
            if (queued) {
                log.debug(`Scene: starting queued rebuildGeometry() request`);
                this.rebuildGeometry().then(queued.resolve, queued.reject);
            }
        }
    }
};

Scene.prototype.removeTile = function (key) {
    if (!this.initialized) {
        return;
    }
    log.debug(`tile unload for ${key}`);

    if (this.zooming === true) {
        return; // short circuit tile removal, will sweep out tiles by zoom level when zoom ends
    }

    var tile = this.tiles[key];

    if (tile != null) {
        tile.freeResources();
        tile.remove(this);
    }

    this.forgetTile(tile.key);
    this.dirty = true;
};

/**
   Load (or reload) the scene config
   @return {Promise}
*/
Scene.prototype.loadScene = function () {
    return Utils.loadResource(this.config_source).then((config) => {
        this.config = config;
        return this.preProcessSceneConfig().then(() => { this.trigger('loadScene', this.config); });
    }).catch(e => { throw e; });
};

// Reload scene config and rebuild tiles
Scene.prototype.reload = function () {
    if (!this.initialized) {
        return;
    }

    this.loadScene().then(() => {
        this.updateStyles(this.gl);
        this.syncConfigToWorker();
        return this.rebuildGeometry();
    }, (error) => {
        throw error;
    });
};

Scene.prototype.loadDataSources = function () {
    for (var name in this.config.sources) {
        let source = this.config.sources[name];
        source.url = Utils.addBaseURL(source.url);
        this.sources[name] = TileSource.create(Object.assign({}, source, {name}));
    }
    this.updateBounds();
};

Scene.prototype.setSourceMax = function () {
    let max_zoom = this.findMaxZoom();

    for (var name in this.sources) {
        let source = this.sources[name];
        source.max_zoom = max_zoom;
    }
    return max_zoom;
};

// Normalize some settings that may not have been explicitly specified in the scene definition
Scene.prototype.preProcessSceneConfig = function () {
    // Pre-process styles
    for (var rule of Utils.recurseValues(this.config.layers)) {
        if (rule.style) {
            // Styles are visible by default
            if (rule.style.visible !== false) {
                rule.style.visible = true;
            }
        }
    }

    // If only one camera specified, set it as default
    this.config.cameras = this.config.cameras || {};
    if (this.config.camera) {
        this.config.cameras.default = this.config.camera;
    }
    var camera_names = Object.keys(this.config.cameras);
    if (camera_names.length === 0) {
        this.config.cameras.default = { active: true };

    }
    else if (!this._active_camera) {
        // If no camera set as active, use first one
        this.config.cameras[camera_names[0]].active = true;
    }

    this.config.lights = this.config.lights || {}; // ensure lights object

    return StyleManager.preload(this.config.styles);
};

// Called (currently manually) after styles are updated in stylesheet
Scene.prototype.updateStyles = function (gl) {
    if (!this.initialized && !this.initializing) {
        throw new Error('Scene.updateStyles() called before scene was initialized');
    }

    // (Re)build styles from config
    StyleManager.init();
    this.styles = StyleManager.build(this.config.styles);

    // Optionally set GL context (used when initializing or re-initializing GL resources)
    if (gl) {
        for (var style of Utils.values(this.styles)) {
            style.setGL(gl);
        }
    }

    // Compile all programs
    StyleManager.compile();

    this.updateActiveStyles();
    this.dirty = true;
};

Scene.prototype.updateActiveStyles = function () {
    // Make a set of currently active styles (used in a style rule)
    // Note: doesn't actually check if any geometry matches the rule, just that the style is potentially renderable
    this.active_styles = {};
    var animated = false; // is any active style animated?

    for (var rule of Utils.recurseValues(this.config.layers)) {
        if (rule.style && rule.style.visible !== false) {
            this.active_styles[rule.style.name || StyleParser.defaults.style.name] = true;

            if (this.styles[rule.style.name || StyleParser.defaults.style.name].animated) {
                animated = true;
            }
        }
    }
    this.animated = animated;
};

// Create camera
Scene.prototype.createCamera = function () {
    this.camera = Camera.create(this._active_camera, this, this.config.cameras[this._active_camera]);

    // TODO: replace this and move all position info to camera
    this.camera.updateScene();
};

// Get active camera - for public API
Scene.prototype.getActiveCamera = function () {
    return this._active_camera;
};

// Set active camera and recompile - for public API
Scene.prototype.setActiveCamera = function (name) {
    this._active_camera = name;
    this.updateConfig();
    return this._active_camera;
};

// Internal management of active camera
Object.defineProperty(Scene.prototype, '_active_camera', {

    get: function() {
        for (var name in this.config.cameras) {
            if (this.config.cameras[name].active) {
                return name;
            }
        }
    },

    set: function(name) {
        var prev = this._active_camera;

        // Set new active camera
        if (this.config.cameras[name]) {
            this.config.cameras[name].active = true;

            // Clear previously active camera
            if (prev && prev !== name && this.config.cameras[prev]) {
                delete this.config.cameras[prev].active;
            }
        }
    }

});

// Create lighting
Scene.prototype.createLights = function () {
    this.lights = {};
    for (let i in this.config.lights) {
        this.config.lights[i].name = i;
        this.lights[i] = Light.create(this, this.config.lights[i]);
    }
    Light.inject(this.lights);
};

// Update scene config
Scene.prototype.updateConfig = function () {
    this.createCamera();
    this.createLights();
    this.loadDataSources();
    this.setSourceMax();

    // TODO: detect changes to styles? already (currently) need to recompile anyway when camera or lights change
    this.updateStyles(this.gl);
    this.syncConfigToWorker();
};

// Serialize config and send to worker
Scene.prototype.syncConfigToWorker = function () {
    this.config_serialized = Utils.serializeWithFunctions(this.config);
    this.selection_map_worker_size = {};
    // Tell workers we're about to rebuild (so they can update styles, etc.)
    this.workers.forEach(worker => {
        WorkerBroker.postMessage(worker, 'updateConfig', {
            config: this.config_serialized
        });
    });
};

// Reset internal clock, mostly useful for consistent experience when changing styles/debugging
Scene.prototype.resetTime = function () {
    this.start_time = +new Date();
};


// Stats/debug/profiling methods

// Profiling methods used to track when sets of tiles start/stop loading together
// e.g. initial page load is one set of tiles, new sets of tile loads are then initiated by a map pan or zoom
Scene.prototype.trackTileSetLoadStart = function () {
    // Start tracking new tile set if no other tiles already loading
    if (this.tile_set_loading == null) {
        this.tile_set_loading = +new Date();
        log.info('Scene: tile set load start');
    }
};

Scene.prototype.trackTileSetLoadStop = function () {
    // No more tiles actively loading?
    if (this.tile_set_loading != null) {
        var end_tile_set = true;
        for (var t in this.tiles) {
            if (this.tiles[t].loading === true) {
                end_tile_set = false;
                break;
            }
        }

        if (end_tile_set === true) {
            this.last_tile_set_load = (+new Date()) - this.tile_set_loading;
            this.tile_set_loading = null;
            log.info(`Scene: tile set load finished in ${this.last_tile_set_load}ms`);
        }
    }
};

// Sum of a debug property across tiles
Scene.prototype.getDebugSum = function (prop, filter) {
    var sum = 0;
    for (var t in this.tiles) {
        if (this.tiles[t].debug[prop] != null && (typeof filter !== 'function' || filter(this.tiles[t]) === true)) {
            sum += this.tiles[t].debug[prop];
        }
    }
    return sum;
};

// Average of a debug property across tiles
Scene.prototype.getDebugAverage = function (prop, filter) {
    return this.getDebugSum(prop, filter) / Object.keys(this.tiles).length;
};

// Log messages pass through from web workers
Scene.prototype.workerLogMessage = function (event) {
    if (event.data.type !== 'log') {
        return;
    }

    var { worker_id, level, msg } = event.data;

    if (log[level]) {
        log[level](`worker ${worker_id}:`,  ...msg);
    }
    else {
        log.error(`Scene.workerLogMessage: unrecognized log level ${level}`);
    }
};

// Profile helpers, issues a profile on main thread & all workers
Scene.prototype._profile = function (name) {
    console.profile(`main thread: ${name}`);
    this.workers.forEach(w => WorkerBroker.postMessage(w, 'profile', name));
};

Scene.prototype._profileEnd = function (name) {
    console.profileEnd(`main thread: ${name}`);
    this.workers.forEach(w => WorkerBroker.postMessage(w, 'profileEnd', name));
};<|MERGE_RESOLUTION|>--- conflicted
+++ resolved
@@ -17,15 +17,9 @@
 
 import log from 'loglevel';
 import glMatrix from 'gl-matrix';
-<<<<<<< HEAD
-var mat4 = glMatrix.mat4;
-var mat3 = glMatrix.mat3;
-var vec3 = glMatrix.vec3;
-=======
 let mat4 = glMatrix.mat4;
 let mat3 = glMatrix.mat3;
 let vec3 = glMatrix.vec3;
->>>>>>> 8a699b7c
 
 // Global setup
 if (Utils.isMainThread) {
@@ -532,15 +526,9 @@
     }
 
     // Update styles, camera, lights
-<<<<<<< HEAD
-    Object.keys(this.active_styles).forEach(i => this.styles[i].update());
-    Object.keys(this.lights).forEach(i => this.lights[i].update());
-    this.camera.update();
-=======
     this.camera.update();
     Object.keys(this.active_styles).forEach(i => this.styles[i].update());
     Object.keys(this.lights).forEach(i => this.lights[i].update());
->>>>>>> 8a699b7c
 
     // Renderable tile list
     this.renderable_tiles = [];
