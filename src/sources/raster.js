import log from '../utils/log';
import DataSource, {NetworkTileSource} from './data_source';
import {TileID} from '../tile_id';
import Geo from '../geo';
<<<<<<< HEAD
import Utils from '../utils/utils';
import hashString from '../utils/hash';

// TODO: support high-density `@2x`-style filenames for raster tiles and geo-referenced images
=======
import log from '../utils/log';
>>>>>>> c4260978

export class RasterTileSource extends NetworkTileSource {

    constructor (source, sources) {
        super(source, sources);

        if (this.rasters.indexOf(this.name) === -1) {
            this.rasters.unshift(this.name); // add this raster as the first
        }
        this.filtering = source.filtering; // optional texture filtering (nearest, linear, mipmap)

        // save texture objects by tile key, so URL remains stable if tile is built multiple times,
        // e.g. avoid re-loading the same tile texture under a different subdomain when using tile hosts
        this.textures = {};
    }

    async load (tile) {
        tile.source_data = {};
        tile.source_data.layers = {};
        tile.pad_scale = this.pad_scale;
        tile.rasters = [...this.rasters]; // copy list of rasters to load for tile

        // Generate a single quad that fills the entire tile
        let scale = Geo.tile_scale;
        tile.source_data.layers = {
            _default: {
                type: 'FeatureCollection',
                features: [{
                    geometry: {
                        type: 'Polygon',
                        coordinates: [[
                            [0, 0], [scale, 0],
                            [scale, -scale], [0, -scale], [0, 0]
                        ]]
                    },
                    properties: {}
                }]
            }
        };

        tile.default_winding = 'CW';
        return tile;
    }

    // Return texture info for a raster tile
<<<<<<< HEAD
    async tileTexture (tile) {
        let coords = Tile.coordinateWithMaxZoom(tile.coords, this.max_zoom);
        let key = coords.key;
        if (!this.textures[key]) {
            let url = this.formatURL(this.url, { coords });
            this.textures[key] = {
                name: url,
                url,
                filtering: this.filtering,
                coords
            };
=======
    tileTexture (tile) {
        let coords = this.adjustRasterTileZoom(tile);

        let key = coords.key;
        if (!this.textures[key]) {
            let url = this.formatUrl(this.url, { coords });
            this.textures[key] = { url, filtering: this.filtering, coords };
>>>>>>> c4260978
        }
        return this.textures[key];
    }

    // If the raster is attached to another source, we need to compare their levels of zoom detail
    // to see if any adjustments are needed. Both the `tile_size` and `zoom_offset` data source params
    // cause the zoom level to be downsampled relative to the "base" zoom level of the map view.
    // The attaching source has already applied its own zoom downsampling. If this source has a lower
    // level of detail, we apply the remaining differential here.
    adjustRasterTileZoom (tile) {
        let coords = tile.coords;
        const tile_source = this.sources[tile.source];
        if (tile_source !== this) { // no-op if the raster source isn't being rendered as an attachment
            let zdiff = this.zoom_bias - tile_source.zoom_bias; // difference in zoom detail between the sources
            if (zdiff > 0) { // raster source is less detailed
                // do extra zoom adjustment and apply this raster source's max zoom
                coords = TileID.normalizedCoord(tile.coords, {
                    zoom_bias: zdiff,
                    max_zoom: this.max_zoom
                });
            }
            else {
                // raster source supports higher detail, but was downsampled to match (the downsampling already
                // happened upstream, when the attaching source calculated its own tile coordinate)
                if (zdiff < 0) {
                    log({ level: 'warn', once: true},
                        `Raster source '${this.name}' supports higher zoom detail than source '${tile_source.name}' ` +
                        `it's attached to. Downsampling this source ${-zdiff} extra zoom levels to match.`
                    );
                }

                // no extra zoom adjustment needed, but still need to apply this raster source's max zoom
                coords = TileID.coordWithMaxZoom(coords, this.max_zoom);
            }
        }
        return coords;
    }

}

// Data source for loading standalone, geo-referenced raster images
// The `bounds` parameter is used to position the raster image on the map
// Currently, only axis-aligned, rectangular North-up images are supported
// TODO: add support for arbitrarily rotated images and quadrangle control points
export class RasterSource extends RasterTileSource {

    constructor (source, sources) {
        super(source, sources);

        this.load_image = {}; // resolves to image, cached for life of data source

        // alpha factor applied at time raster images are loaded and tiled (*not* at shader render-time)
        this.alpha = (source.alpha != null) ? Math.max(Math.min(source.alpha, 1), 0) : null;

        // non-full-alpha pixels should be discarded (for rendering rasters w/opaque blend)
        this.mask_alpha = true;

        // Optionally composite multiple images into one raster layer
        if (Array.isArray(source.composite)) {
            // TODO: calculate enclosing bounding box to speed tile intersection checks
            this.images = source.composite.map(s => {
                return {
                    url: s.url,
                    bounds: this.parseBounds(s),
                    alpha: (s.alpha != null) ? Math.max(Math.min(s.alpha, 1), 0) : null
                };
            });
        }
        // Single image raster layer
        else {
            this.images = [{
                url: this.url,
                bounds: this.bounds,
                alpha: this.alpha
            }];
        }
    }

    // Render the sub-rectangle of the source raster image for the given tile, to a texture.
    // Clipping the source image to individual raster tiles naturally partitions images
    // (which may be large or only have a small portion in current view), and maintains
    // consistency with the raster tile pipeline allowing for sampling within the fragment shader,
    // and clipping the raster against vector source data.
    async tileTexture (tile, { blend }) {
        const coords = Tile.coordinateWithMaxZoom(tile.coords, this.max_zoom);
        const use_alpha = (blend !== 'opaque'); // ignore source alpha multiplier with opaque blending
        const name = `raster-${this.name}-${coords.key}-${use_alpha ? 'alpha' : 'opaque'}`; // unique texture name

        // Display density, with extra 2x for better intra-zoom scaling, because raster tiles
        // can be scaled up to 100% before next zoom level is loaded
        const dpr = Utils.device_pixel_ratio * 2;

        const canvas = document.createElement('canvas');
        const ctx = canvas.getContext('2d');
        canvas.width = this.tile_size * dpr; // adjusted for display density
        canvas.height = this.tile_size * dpr;

        // Applies nearest neighbor filtering to the canvas image rendering when data source requests it
        // NB: does not work on IE11 (image will be blurry when scaled)
        ctx.imageSmoothingEnabled = (this.filtering !== 'nearest');

        // Draw one or more images
        const images = this.images.filter(r => this.checkBounds(tile.coords, r.bounds));
        await Promise.all(images.map(i => {
            // TODO: log warning if alpha specified but will be ignored (in opaque mode)?
            const alpha = (use_alpha ? (i.alpha != null ? i.alpha : this.alpha) : 1);
            return this.drawImage(i.url, i.bounds, alpha, tile, dpr, ctx);
        }));

        // texture config
        return {
            name,
            element: canvas,
            filtering: this.filtering,
            coords
        };
    }

    // Draw a single image to the tile canvas based on on its bounds
    async drawImage (url, bounds, alpha, tile, dpr, ctx) {
        // Get source raster image
        const key = hashString(url); // use hash of URL for shorter keys
        this.load_image[key] = this.load_image[key] || this.loadImage(url);
        const image = await this.load_image[key];

        // Meters per pixel for this zoom, adjusted for display density and source tile size (e.g. 512px tiles)
        const mpp = Geo.metersPerPixel(tile.coords.z) / dpr / (this.tile_size / Geo.tile_size);

        // Raster origin relative to tile origin (get delta in meters, then convert to pixels)
        const dx = (bounds.meters.min[0] - tile.min.x) / mpp;
        const dy = -(bounds.meters.min[1] - tile.min.y) / mpp;

        // Raster size in pixels for current zoom
        const sx = (bounds.meters.max[0] - bounds.meters.min[0]) / mpp;
        const sy = -(bounds.meters.max[1] - bounds.meters.min[1]) / mpp;

        // Draw the raster, clipped to the current tile
        // NB: this is drawing the *whole* raster, no matter how large, and relying on the native Canvas clipping.
        // May want to benchmark with a pre-clipped draw area, though the native implementation is likely fast,
        // and has to apply its own clipping check anyway.
        ctx.globalAlpha = (alpha != null) ? alpha : 1;
        ctx.drawImage(image, dx, dy, sx, sy);
    }

    // Load source raster image
    loadImage (url) {
        return new Promise(resolve => {
            let image = new Image();
            image.onload = () => resolve(image);
            image.onerror = e => {
                // Warn and resolve on error
                log('warn', `Raster source '${this.name}': failed to load url: '${url}'`, e);
                resolve(null);
            };

            // Safari has a bug loading data-URL images with CORS enabled, so it must be disabled in that case
            // https://bugs.webkit.org/show_bug.cgi?id=123978
            if (!(Utils.isSafari() && url.slice(0, 5) === 'data:')) {
                image.crossOrigin = 'anonymous';
            }

            image.src = url;
        });
    }

    // Checks if tile interects any rasters in this source
    includesTile (coords, style_zoom) {
        // Checks zoom range and dependent rasters
        if (!DataSource.prototype.includesTile.call(this, coords, style_zoom)) {
            return false;
        }

        return this.images.some(r => this.checkBounds(coords, r.bounds)); // check if any images intersect
    }

    validate (source) {
        const is_composite = Array.isArray(source.composite);

        let url_msg = 'Raster data source must provide a string `url` parameter, or an array of `composite` raster ';
        url_msg += 'image objects that each have a `url` parameter';

        let bounds_msg = 'Raster data source must provide a `bounds` parameter, or an array of `composite` raster ';
        bounds_msg += 'image objects that each have a `bounds` parameter';

        let mutex_msg = 'Raster data source must have *either* a single image specified as `url` and `bounds `';
        mutex_msg += 'parameters, or an array of `composite` raster image objects, each with `url` and `bounds`.';

        if (is_composite) {
            if (source.composite.some(s => typeof s.url !== 'string')) {
                throw Error(url_msg);
            }

            if (source.composite.some(s => !(Array.isArray(s.bounds) && s.bounds.length === 4))) {
                throw Error(bounds_msg);
            }

            if (source.url != null || source.bounds != null) {
                throw Error(mutex_msg);
            }
        }
        else {
            if (typeof source.url !== 'string') {
                throw Error(url_msg);
            }

            if (!(Array.isArray(source.bounds) && source.bounds.length === 4)) {
                throw Error(bounds_msg);
            }
        }
    }

}

// Check for URL tile pattern, if not found, treat as geo-referenced raster layer
DataSource.register('Raster', source => {
    return RasterTileSource.urlHasTilePattern(source.url) ? RasterTileSource : RasterSource;
});<|MERGE_RESOLUTION|>--- conflicted
+++ resolved
@@ -1,15 +1,11 @@
-import log from '../utils/log';
 import DataSource, {NetworkTileSource} from './data_source';
 import {TileID} from '../tile_id';
 import Geo from '../geo';
-<<<<<<< HEAD
 import Utils from '../utils/utils';
 import hashString from '../utils/hash';
+import log from '../utils/log';
 
 // TODO: support high-density `@2x`-style filenames for raster tiles and geo-referenced images
-=======
-import log from '../utils/log';
->>>>>>> c4260978
 
 export class RasterTileSource extends NetworkTileSource {
 
@@ -55,9 +51,8 @@
     }
 
     // Return texture info for a raster tile
-<<<<<<< HEAD
     async tileTexture (tile) {
-        let coords = Tile.coordinateWithMaxZoom(tile.coords, this.max_zoom);
+        let coords = this.adjustRasterTileZoom(tile);
         let key = coords.key;
         if (!this.textures[key]) {
             let url = this.formatURL(this.url, { coords });
@@ -67,15 +62,6 @@
                 filtering: this.filtering,
                 coords
             };
-=======
-    tileTexture (tile) {
-        let coords = this.adjustRasterTileZoom(tile);
-
-        let key = coords.key;
-        if (!this.textures[key]) {
-            let url = this.formatUrl(this.url, { coords });
-            this.textures[key] = { url, filtering: this.filtering, coords };
->>>>>>> c4260978
         }
         return this.textures[key];
     }
@@ -160,7 +146,7 @@
     // consistency with the raster tile pipeline allowing for sampling within the fragment shader,
     // and clipping the raster against vector source data.
     async tileTexture (tile, { blend }) {
-        const coords = Tile.coordinateWithMaxZoom(tile.coords, this.max_zoom);
+        let coords = this.adjustRasterTileZoom(tile);
         const use_alpha = (blend !== 'opaque'); // ignore source alpha multiplier with opaque blending
         const name = `raster-${this.name}-${coords.key}-${use_alpha ? 'alpha' : 'opaque'}`; // unique texture name
 
