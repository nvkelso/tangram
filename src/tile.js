import Geo from './geo';
import {StyleParser} from './styles/style_parser';
import {StyleManager} from './styles/style_manager';
import Collision from './labels/collision';
import WorkerBroker from './utils/worker_broker';
import Texture from './gl/texture';
import Utils from './utils/utils';

import {mat4, vec3} from './utils/gl-matrix';
import log from 'loglevel';

export default class Tile {

    /**
        Tile
        @constructor
        Required properties:
        coords: object with {x, y, z} properties identifying tile coordinate location
        worker: web worker to handle tile construction
    */
    constructor({ coords, style_zoom, source, worker, view }) {
        this.worker = worker;
        this.view = view;
        this.source = source;
        this.generation = null;

        this.visible = false;
        this.proxy = null;
        this.proxy_depth = 0;
        this.loading = false;
        this.loaded = false;
        this.error = null;
        this.debug = {};

        this.coords = Tile.coordinateWithMaxZoom(coords, this.source.max_zoom);
        this.style_zoom = style_zoom; // zoom level to be used for styling
        this.overzoom = Math.max(this.style_zoom - this.coords.z, 0); // number of levels of overzooming
        this.overzoom2 = Math.pow(2, this.overzoom);
        this.key = Tile.key(this.coords, this.source, this.style_zoom);
        this.min = Geo.metersForTile(this.coords);
        this.max = Geo.metersForTile({x: this.coords.x + 1, y: this.coords.y + 1, z: this.coords.z }),
        this.span = { x: (this.max.x - this.min.x), y: (this.max.y - this.min.y) };
        this.bounds = { sw: { x: this.min.x, y: this.max.y }, ne: { x: this.max.x, y: this.min.y } };
        this.center_dist = 0;

        // Units per pixel needs to account for over-zooming
        this.units_per_pixel = Geo.units_per_pixel / this.overzoom2;

        this.meters_per_pixel = Geo.metersPerPixel(this.coords.z);
        this.units_per_meter = Geo.unitsPerMeter(this.coords.z);

        this.meshes = {}; // renderable VBO meshes keyed by style
        this.textures = []; // textures that the tile owns (labels, etc.)
    }

    static create(spec) {
        return new Tile(spec);
    }

    static coord(c) {
        return {x: c.x, y: c.y, z: c.z, key: Tile.coordKey(c)};
    }

    static coordKey({x, y, z}) {
        return x + '/' + y + '/' + z;
    }

    static key (coords, source, style_zoom) {
        coords = Tile.coordinateWithMaxZoom(coords, source.max_zoom);
        if (coords.y < 0 || coords.y >= (1 << coords.z) || coords.z < 0) {
            return; // cull tiles out of range (x will wrap)
        }
        return [source.name, style_zoom, coords.x, coords.y, coords.z].join('/');
    }

    static coordinateAtZoom({x, y, z, key}, zoom) {
        if (z !== zoom) {
            let zscale = Math.pow(2, z - zoom);
            x = Math.floor(x / zscale);
            y = Math.floor(y / zscale);
            z = zoom;
        }
        return Tile.coord({x, y, z});
    }

    static coordinateWithMaxZoom({x, y, z}, max_zoom) {
        if (max_zoom !== undefined && z > max_zoom) {
            return Tile.coordinateAtZoom({x, y, z}, max_zoom);
        }
        return Tile.coord({x, y, z});
    }

    static childrenForCoordinate({x, y, z, key}) {
        if (!Tile.coord_children[key]) {
            z++;
            x *= 2;
            y *= 2;
            Tile.coord_children[key] = [
                Tile.coord({x, y,      z}), Tile.coord({x: x+1, y,      z}),
                Tile.coord({x, y: y+1, z}), Tile.coord({x: x+1, y: y+1, z})
            ];
        }
        return Tile.coord_children[key];
    }

    static isDescendant(parent, descendant) {
        if (descendant.z > parent.z) {
            let {x, y} = Tile.coordinateAtZoom(descendant, parent.z);
            return (parent.x === x && parent.y === y);
        }
        return false;
    }

    // Sort a set of tile instances (which already have a distance from center tile computed)
    static sort(tiles) {
        return tiles.sort((a, b) => {
            let ad = a.center_dist;
            let bd = b.center_dist;
            return (bd > ad ? -1 : (bd === ad ? 0 : 1));
        });
    }

    // Free resources owned by tile
    // Optionally pass textures to preserve
    freeResources(preserve = {}) {
        if (this.meshes) {
            for (let m in this.meshes) {
                this.meshes[m].destroy();
            }
        }

        if (this.textures) {
            for (let t of this.textures) {
                if (!preserve.textures || preserve.textures.indexOf(t) === -1) {
                    let texture = Texture.textures[t];
                    if (texture) {
                        texture.destroy();
                    }
                }
            }
        }

        this.meshes = {};
        this.textures = [];
    }

    destroy() {
        this.workerMessage('self.removeTile', this.key);
        this.freeResources();
        this.worker = null;
    }

    buildAsMessage() {
        return {
            key: this.key,
            source: this.source.name,
            coords: this.coords,
            min: this.min,
            max: this.max,
            units_per_pixel: this.units_per_pixel,
            meters_per_pixel: this.meters_per_pixel,
            units_per_meter: this.units_per_meter,
            style_zoom: this.style_zoom,
            overzoom: this.overzoom,
            overzoom2: this.overzoom2,
            generation: this.generation,
            debug: this.debug
        };
    }

    workerMessage (...message) {
        return WorkerBroker.postMessage(this.worker, ...message);
    }

    build(generation) {
        this.generation = generation;
        if (!this.loaded) {
            this.loading = true;
        }
        return this.workerMessage('self.buildTile', { tile: this.buildAsMessage() }).catch(e => { throw e; });
    }

    /**
        Called on worker to cancel loading
        Static method because the worker only has object representations of tile data, there is no
        tile instance created yet.
    */
    static cancel(tile) {
        if (tile) {
            tile.canceled = true;
            if (tile.source_data && tile.source_data.request) {
                tile.source_data.request.abort();
            }
            Tile.abortBuild(tile);
        }
    }

    // Process geometry for tile - called by web worker
    // Returns a set of tile keys that should be sent to the main thread (so that we can minimize data exchange between worker and main thread)
    static buildGeometry (tile, config, rules, styles) {
        let layers = config.layers;
        tile.debug.rendering = +new Date();
        tile.debug.features = 0;

        let data = tile.source_data;

        Collision.startTile(tile.key);

        // Treat top-level style rules as 'layers'
        for (let layer_name in layers) {
            let layer = layers[layer_name];
            // Skip layers with no data source defined
            if (!layer || !layer.data) {
                log.warn(`Layer ${layer} was defined without a geometry data source and will not be rendered.`);
                continue;
            }

            // Source names don't match
            if (layer.data.source !== tile.source) {
                continue;
            }

            // Get data for one or more layers from source
            let source_layers = Tile.getDataForSource(data, layer.data, layer_name);

            // Render features in layer
            for (let s=0; s < source_layers.length; s++) {
                let source_layer = source_layers[s];
                let geom = source_layer.geom;
                if (!geom) {
                    continue;
                }

                for (let f = 0; f < geom.features.length; f++) {
                    let feature = geom.features[f];
                    if (feature.geometry == null) {
                        continue; // skip features w/o geometry (valid GeoJSON)
                    }

<<<<<<< HEAD
                    if (tile.canceled) {
                        Utils.log('debug', `stop tile build because tile after ${tile.debug.features} because it was removed: ${tile.key}`);
                        return;
                    }

                    let context = StyleParser.getFeatureParseContext(feature, tile);
=======
                    let context = StyleParser.getFeatureParseContext(feature, tile, config);
>>>>>>> 8499e65c
                    context.winding = tile.default_winding;
                    context.layer = source_layer.layer; // add data source layer name

                    // Get draw groups for this feature
                    let layer_rules = rules[layer_name];
                    let draw_groups = layer_rules.buildDrawGroups(context, true);
                    if (!draw_groups) {
                        continue;
                    }

                    // Render draw groups
                    for (let group_name in draw_groups) {
                        let group = draw_groups[group_name];
                        if (!group.visible) {
                            continue;
                        }

                        // Add to style
                        let style_name = group.style || group_name;
                        let style = styles[style_name];

                        if (!style) {
                            log.warn(`Style '${style_name}' not found for rule in layer '${layer_name}':`, group, feature);
                            continue;
                        }

<<<<<<< HEAD
                        context.layers = group.layers;  // add matching draw layers
                        context.properties = group.properties; // add rule-specific properties to context

=======
>>>>>>> 8499e65c
                        style.addFeature(feature, group, context);
                    }

                    tile.debug.features++;
                }
            }
        }
        tile.debug.rendering = +new Date() - tile.debug.rendering;

        // Finalize array buffer for each render style
        let tile_styles = StyleManager.stylesForTile(tile.key);
        tile.mesh_data = {};
        let queue = [];
        for (let s=0; s < tile_styles.length; s++) {
            let style_name = tile_styles[s];
            let style = styles[style_name];
            queue.push(style.endData(tile).then((style_data) => {
                if (style_data) {
                    tile.mesh_data[style_name] = {
                        vertex_data: style_data.vertex_data,
                        uniforms: style_data.uniforms,
                        textures: style_data.textures
                    };
                }
            }));
        }

        return Promise.all(queue).then(() => {
            Collision.resetTile(tile.key);

            // Return keys to be transfered to main thread
            return ['mesh_data'];
        });
    }

    /**
        Retrieves geometry from a tile according to a data source definition
        Returns an array of objects with:
            layer: source layer name
            geom: GeoJSON FeatureCollection
    */
    static getDataForSource (source_data, source_config, default_layer = null) {
        var layers = [];

        if (source_config != null) {
            // If no layer specified, and a default source layer exists
            if (!source_config.layer && source_data.layers._default) {
                layers.push({
                    layer: '_default',
                    geom: source_data.layers._default
                });
            }
            // If no layer specified, and a default requested layer exists
            else if (!source_config.layer && default_layer) {
                layers.push({
                    layer: default_layer,
                    geom: source_data.layers[default_layer]
                });
            }
            // If a layer is specified by name, use it
            else if (typeof source_config.layer === 'string') {
                layers.push({
                    layer: source_config.layer,
                    geom: source_data.layers[source_config.layer]
                });
            }
            // If multiple layers are specified by name, combine them
            else if (Array.isArray(source_config.layer)) {
                source_config.layer.forEach(layer => {
                    if (source_data.layers[layer] && source_data.layers[layer].features) {
                        layers.push({
                            layer,
                            geom: source_data.layers[layer]
                        });
                    }
                });
            }
            // Assemble a custom layer via a function, which is called with all source layers
            else if (typeof source_config.layer === 'function') {
                layers.push({
                    geom: source_config.layer(source_data.layers)
                    // custom layer has no name
                });
            }
        }

        return layers;
    }

    /**
       Called on main thread when a web worker completes processing
       for a single tile.
    */
    buildMeshes(styles) {
        if (this.error) {
            return;
        }

        // Debug
        this.debug.geometries = 0;
        this.debug.buffer_size = 0;

        // Create VBOs
        let meshes = {}, textures = []; // new resources, to be swapped in
        let mesh_data = this.mesh_data;
        if (mesh_data) {
            for (var s in mesh_data) {
                if (mesh_data[s].vertex_data) {
                    this.debug.buffer_size += mesh_data[s].vertex_data.byteLength;
                    if (!styles[s]) {
                        log.warn(`Could not create mesh because style '${s}' not found, for tile ${this.key}, aborting tile`);
                        break;
                    }
                    meshes[s] = styles[s].makeMesh(mesh_data[s].vertex_data, mesh_data[s]);
                    this.debug.geometries += meshes[s].geometry_count;
                }

                // Assign ownership to textures if needed
                if (mesh_data[s].textures) {
                    textures.push(...mesh_data[s].textures);
                }
            }
        }
        delete this.mesh_data; // TODO: might want to preserve this for rebuilding geometries when styles/etc. change?

        // Swap in new data, free old data
        this.freeResources({ textures }); // textures to preserve are passed (avoid flickering from delete/re-create)
        this.meshes = meshes;
        this.textures = textures;

        this.debug.geom_ratio = (this.debug.geometries / this.debug.features).toFixed(1);
        this.printDebug();
    }

    /**
        Called on main thread when web worker completes processing, but tile has since been discarded
        Frees resources that would have been transferred to the tile object.
        Static method because the tile object no longer exists (the tile data returned by the worker is passed instead).
    */
    static abortBuild (tile) {
        if (tile.mesh_data) {
            for (let s in tile.mesh_data) {
                let textures = tile.mesh_data[s].textures;
                if (textures) {
                    for (let t of textures) {
                        let texture = Texture.textures[t];
                        if (texture) {
                            log.trace(`destroying texture ${t} for tile ${tile.key}`);
                            texture.destroy();
                        }
                    }
                }
            }
        }
    }

    // Update relative to view
    update () {
        let coords = this.coords;
        if (coords.z !== this.view.center.tile.z) {
            coords = Tile.coordinateAtZoom(coords, this.view.center.tile.z);
        }
        this.center_dist = Math.abs(this.view.center.tile.x - coords.x) + Math.abs(this.view.center.tile.y - coords.y);
    }

    // Set as a proxy tile for another tile
    setProxyFor (tile) {
        this.proxy = tile;
        if (tile) {
            this.visible = true;
            this.proxy_depth = 1; // draw proxies a half-layer back (order is scaled 2x to avoid integer truncation)
            this.update();
        }
        else {
            this.proxy_depth = 0;
        }
    }

    // Update model matrix and tile uniforms
    setupProgram ({ model, model32 }, program) {
        // Tile origin
        program.uniform('4f', 'u_tile_origin', this.min.x, this.min.y, this.style_zoom, this.coords.z);
        program.uniform('1f', 'u_tile_proxy_depth', this.proxy_depth);

        // Model - transform tile space into world space (meters, absolute mercator position)
        mat4.identity(model);
        mat4.translate(model, model, vec3.fromValues(this.min.x, this.min.y, 0));
        mat4.scale(model, model, vec3.fromValues(this.span.x / Geo.tile_scale, -1 * this.span.y / Geo.tile_scale, 1)); // scale tile local coords to meters
        mat4.copy(model32, model);
        program.uniform('Matrix4fv', 'u_model', false, model32);
    }

    // Slice a subset of keys out of a tile
    // Includes a minimum set of pre-defined keys for load state, debug. etc.
    // We use this to send a subset of the tile back to the main thread, to minimize unnecessary data transfer
    // (e.g. very large items like feature geometry are not needed on the main thread)
    static slice (tile, keys) {
        let keep = [
            'key',
            'loading',
            'loaded',
            'generation',
            'error',
            'debug'
        ];
        if (Array.isArray(keys)) {
            keep.push(...keys);
        }

        // Build the tile subset
        var tile_subset = {};
        for (let key of keep) {
            tile_subset[key] = tile[key];
        }

        return tile_subset;
    }

    merge(other) {
        for (var key in other) {
            if (key !== 'key') {
                this[key] = other[key];
            }
        }
        return this;
    }

    printDebug () {
        log.debug(`Tile: debug for ${this.key}: [  ${JSON.stringify(this.debug)} ]`);
    }

}

Tile.coord_children = {}; // only allocate children coordinates once per coordinate<|MERGE_RESOLUTION|>--- conflicted
+++ resolved
@@ -237,16 +237,12 @@
                         continue; // skip features w/o geometry (valid GeoJSON)
                     }
 
-<<<<<<< HEAD
                     if (tile.canceled) {
                         Utils.log('debug', `stop tile build because tile after ${tile.debug.features} because it was removed: ${tile.key}`);
                         return;
                     }
 
-                    let context = StyleParser.getFeatureParseContext(feature, tile);
-=======
                     let context = StyleParser.getFeatureParseContext(feature, tile, config);
->>>>>>> 8499e65c
                     context.winding = tile.default_winding;
                     context.layer = source_layer.layer; // add data source layer name
 
@@ -273,12 +269,8 @@
                             continue;
                         }
 
-<<<<<<< HEAD
                         context.layers = group.layers;  // add matching draw layers
-                        context.properties = group.properties; // add rule-specific properties to context
-
-=======
->>>>>>> 8499e65c
+
                         style.addFeature(feature, group, context);
                     }
 
