--- conflicted
+++ resolved
@@ -151,15 +151,8 @@
                 ];
 
                 // Calc the normal of the wall from up vector and one segment of the wall triangles
-<<<<<<< HEAD
-                var normal = Vector.cross(
-                    up_vec3,
-                    Vector.normalize([contour[w+1][0] - contour[w][0], contour[w+1][1] - contour[w][1], 0])
-                );
-=======
                 let wall_vec = Vector.normalize([contour[w1][0] - contour[w0][0], contour[w1][1] - contour[w0][1], 0]);
-                let normal = Vector.cross([0, 0, 1], wall_vec);
->>>>>>> 0d5cbbe8
+                let normal = Vector.cross(up_vec3, wall_vec);
 
                 // Update vertex template with current surface normal
                 vertex_template[normal_index + 0] = normal[0] * normal_normalize;
