--- conflicted
+++ resolved
@@ -27,16 +27,13 @@
             WorkerBroker.addTarget('TextStyle', this);
         }
 
-<<<<<<< HEAD
         this.texts = {}; // unique texts, keyed by tile
         this.textures = {};
         this.canvas = {};
         this.bboxes = {};
         this.features = {};
 
-=======
->>>>>>> 97e816e9
-        this.maxPriority = 0;
+        this.max_priority = 0;
 
         // default font style
         this.font_style = {
@@ -375,7 +372,7 @@
     discardLabels (tile, labels, texts) {
         this.bboxes[tile] = [];
 
-        for (let priority = this.maxPriority; priority >= 0; priority--) {
+        for (let priority = this.max_priority; priority >= 0; priority--) {
             if (!labels[priority]) {
                 continue;
             }
@@ -494,7 +491,7 @@
                 priority = this.label_style.priorities[feature.properties.kind];
             }
 
-            this.maxPriority = Math.max(priority, this.maxPriority);
+            this.max_priority = Math.max(priority, this.max_priority);
 
             if (!this.texts[tile][style_key][text]) {
                 this.texts[tile][style_key][text] = {
