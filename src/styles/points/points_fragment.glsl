uniform vec2 u_resolution;
uniform float u_time;
uniform vec3 u_map_position;
uniform vec4 u_tile_origin;
uniform float u_meters_per_pixel;
uniform float u_device_pixel_ratio;
uniform float u_visible_time;

uniform mat3 u_normalMatrix;
uniform mat3 u_inverseNormalMatrix;

uniform sampler2D u_texture;
uniform float u_point_type;
uniform bool u_apply_color_blocks;

varying vec4 v_color;
varying vec2 v_texcoord;
varying vec4 v_world_position;
varying float v_alpha_factor;

#ifdef TANGRAM_SHADER_POINT
    varying vec4 v_outline_color;
    varying float v_outline_edge;
    varying float v_aa_offset;
#endif

#define TANGRAM_NORMAL vec3(0., 0., 1.)

#pragma tangram: camera
#pragma tangram: material
#pragma tangram: lighting
#pragma tangram: raster
#pragma tangram: global

#ifdef TANGRAM_SHADER_POINT
    //l is the distance from the center to the fragment, R is the radius of the drawn point
    float _tangram_antialias(float l, float R){
        float low  = R - v_aa_offset;
        float high = R + v_aa_offset;
        return 1. - smoothstep(low, high, l);
    }
#endif

void main (void) {
    // Initialize globals
    #pragma tangram: setup

    vec4 color = v_color;

<<<<<<< HEAD
    if (v_sampler == 0.) { // sprite sampler
        #ifdef TANGRAM_TEXTURE_POINT
            color *= texture2D(u_texture, v_texcoord); // draw sprite
        #else
            {//Avoid name clashing with user-provided code
                float outline_edge = v_outline_edge;
                vec4 outlineColor  = v_outline_color;
                // Distance to this fragment from the center.
                float l = length(v_texcoord);
                // Mask of outermost circle, either outline or point boundary.
                float outer_alpha  = _tangram_antialias(l, 1.);
                float fill_alpha   = _tangram_antialias(l, 1.-v_outline_edge*0.5) * color.a;
                float stroke_alpha = (outer_alpha - _tangram_antialias(l, 1.-v_outline_edge)) * outlineColor.a;
                // Apply alpha compositing with stroke 'over' fill.
                color.a = stroke_alpha + fill_alpha * (1. - stroke_alpha);
                color.rgb = mix(color.rgb * fill_alpha, outlineColor.rgb, stroke_alpha) / color.a;
            }
        #endif
=======
    if (u_point_type == TANGRAM_POINT_TYPE_TEXTURE) { // sprite texture
        color *= texture2D(u_texture, v_texcoord);
    }
    else if (u_point_type == TANGRAM_POINT_TYPE_LABEL) { // label texture
        color = texture2D(u_texture, v_texcoord);
        color.rgb /= max(color.a, 0.001); // un-multiply canvas texture
    }
    #ifdef TANGRAM_SHADER_POINT
        else if (u_point_type == TANGRAM_POINT_TYPE_SHADER) { // shader point
            drawPoint(color); // draw a point
        }
    #endif
>>>>>>> ba99d903

    // Shader blocks for color/filter are only applied for sprites, shader points, and standalone text,
    // NOT for text attached to a point (N.B.: for compatibility with ES)
    if (u_apply_color_blocks) {
        #pragma tangram: color
        #pragma tangram: filter
    }

    color.a *= v_alpha_factor;

    // If blending is off, use alpha discard as a lower-quality substitute
    #if !defined(TANGRAM_BLEND_OVERLAY) && !defined(TANGRAM_BLEND_INLAY)
        if (color.a < TANGRAM_ALPHA_TEST) {
            discard;
        }
    #endif

    gl_FragColor = color;
}<|MERGE_RESOLUTION|>--- conflicted
+++ resolved
@@ -47,26 +47,6 @@
 
     vec4 color = v_color;
 
-<<<<<<< HEAD
-    if (v_sampler == 0.) { // sprite sampler
-        #ifdef TANGRAM_TEXTURE_POINT
-            color *= texture2D(u_texture, v_texcoord); // draw sprite
-        #else
-            {//Avoid name clashing with user-provided code
-                float outline_edge = v_outline_edge;
-                vec4 outlineColor  = v_outline_color;
-                // Distance to this fragment from the center.
-                float l = length(v_texcoord);
-                // Mask of outermost circle, either outline or point boundary.
-                float outer_alpha  = _tangram_antialias(l, 1.);
-                float fill_alpha   = _tangram_antialias(l, 1.-v_outline_edge*0.5) * color.a;
-                float stroke_alpha = (outer_alpha - _tangram_antialias(l, 1.-v_outline_edge)) * outlineColor.a;
-                // Apply alpha compositing with stroke 'over' fill.
-                color.a = stroke_alpha + fill_alpha * (1. - stroke_alpha);
-                color.rgb = mix(color.rgb * fill_alpha, outlineColor.rgb, stroke_alpha) / color.a;
-            }
-        #endif
-=======
     if (u_point_type == TANGRAM_POINT_TYPE_TEXTURE) { // sprite texture
         color *= texture2D(u_texture, v_texcoord);
     }
@@ -76,10 +56,19 @@
     }
     #ifdef TANGRAM_SHADER_POINT
         else if (u_point_type == TANGRAM_POINT_TYPE_SHADER) { // shader point
-            drawPoint(color); // draw a point
+            float outline_edge = v_outline_edge;
+            vec4 outlineColor  = v_outline_color;
+            // Distance to this fragment from the center.
+            float l = length(v_texcoord);
+            // Mask of outermost circle, either outline or point boundary.
+            float outer_alpha  = _tangram_antialias(l, 1.);
+            float fill_alpha   = _tangram_antialias(l, 1.-v_outline_edge*0.5) * color.a;
+            float stroke_alpha = (outer_alpha - _tangram_antialias(l, 1.-v_outline_edge)) * outlineColor.a;
+            // Apply alpha compositing with stroke 'over' fill.
+            color.a = stroke_alpha + fill_alpha * (1. - stroke_alpha);
+            color.rgb = mix(color.rgb * fill_alpha, outlineColor.rgb, stroke_alpha) / color.a;
         }
     #endif
->>>>>>> ba99d903
 
     // Shader blocks for color/filter are only applied for sprites, shader points, and standalone text,
     // NOT for text attached to a point (N.B.: for compatibility with ES)
