--- conflicted
+++ resolved
@@ -10,10 +10,7 @@
 import {RasterTileSource} from '../sources/raster';
 import shaderSources from '../gl/shader_sources'; // built-in shaders
 import Utils from '../utils/utils';
-<<<<<<< HEAD
 import WorkerBroker from '../utils/worker_broker';
-=======
->>>>>>> 7b20aa0e
 
 import log from 'loglevel';
 
@@ -127,39 +124,26 @@
 
     // Finalizes an object holding feature data (for a tile or other object)
     endData (tile) {
-<<<<<<< HEAD
+        if (tile.canceled) {
+            Utils.log('debug', `stop tile build because tile was removed: ${tile.key}`);
+            return;
+        }
+
         var tile_data = this.tile_data[tile.key];
         this.tile_data[tile.key] = null;
 
-        if (tile_data && tile_data.vertex_data) {
+        if (tile_data && tile_data.vertex_data && tile_data.vertex_data.vertex_count > 0) {
             // Only keep final byte buffer
             tile_data.vertex_data.end();
             tile_data.vertex_data = tile_data.vertex_data.buffer;
-        }
-
-        // Load any style/tile-specific textures
-        // Blocks mesh completion to avoid flickering
-        return this.buildRasterTextures(tile, tile_data).then(() => tile_data);
-=======
-        if (tile.canceled) {
-            Utils.log('debug', `stop tile build because tile was removed: ${tile.key}`);
-            return;
-        }
-
-       var tile_data = this.tile_data[tile.key];
-       this.tile_data[tile.key] = null;
-
-       if (tile_data && tile_data.vertex_data && tile_data.vertex_data.vertex_count > 0) {
-           // Only keep final byte buffer
-           tile_data.vertex_data.end();
-           tile_data.vertex_data = tile_data.vertex_data.buffer;
-       }
-       else {
-           tile_data = null; // don't send tile data back if doesn't have geometry
-       }
-
-       return Promise.resolve(tile_data);
->>>>>>> 7b20aa0e
+
+            // Load any style/tile-specific textures
+            // Blocks mesh completion to avoid flickering
+            return this.buildRasterTextures(tile, tile_data).then(() => tile_data);
+        }
+        else {
+            return Promise.resolve(null); // don't send tile data back if doesn't have geometry
+        }
     },
 
     // Has mesh data for a given tile?
