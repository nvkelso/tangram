// Line rendering style

import {Style} from '../style';
import {StyleParser} from '../style_parser';
import gl from '../../gl/constants'; // web workers don't have access to GL context, so import all GL constants
import Texture from '../../gl/texture';
import VertexLayout from '../../gl/vertex_layout';
import {buildPolylines} from '../../builders/polylines';
import renderDashArray from './dasharray';
import Geo from '../../geo';
import WorkerBroker from '../../utils/worker_broker';
import hashString from '../../utils/hash';
import {shaderSrc_polygonsVertex, shaderSrc_polygonsFragment} from '../polygons/polygons';

export var Lines = Object.create(Style);

Lines.vertex_layouts = [[], []]; // first dimension is texcoords on/off, second is offsets on/off
Lines.variants = {}; // mesh variants by variant key
Lines.dash_textures = {}; // needs to be cleared on scene config update

const DASH_SCALE = 20; // adjustment factor for UV scale to for line dash patterns w/fractional pixel width

Object.assign(Lines, {
    name: 'lines',
    built_in: true,
    vertex_shader_src: shaderSrc_polygonsVertex,
    fragment_shader_src: shaderSrc_polygonsFragment,
    selection: true, // enable feature selection

    init() {
        Style.init.apply(this, arguments);

<<<<<<< HEAD
        // Basic attributes, others can be added (see texture UVs below)
        var attribs = [
            { name: 'a_position', size: 4, type: gl.SHORT, normalized: false },
            { name: 'a_extrude', size: 4, type: gl.SHORT, normalized: false },
            { name: 'a_color', size: 4, type: gl.UNSIGNED_BYTE, normalized: true },
            { name: 'a_selection_color', size: 4, type: gl.UNSIGNED_BYTE, normalized: true }
        ];

        // Tell the shader we want a order in vertex attributes, and to extrude lines
        this.defines.TANGRAM_LAYER_ORDER = true;
        this.defines.TANGRAM_EXTRUDE_LINES = true;

        // Optional line texture or dash array
        // (latter will be rendered at compile-time, when GL context available)
        if (this.texture || this.dash) {
            this.texcoords = true;
        }

        // Optional texture UVs
        if (this.texcoords) {
            this.defines.TANGRAM_TEXTURE_COORDS = true;

            // Scaling factor to add precision to line texture V coordinate packed as normalized short
            this.defines.TANGRAM_DASH_SCALE = 1;
            this.defines.TANGRAM_V_SCALE_ADJUST = Geo.tile_scale * this.defines.TANGRAM_DASH_SCALE;

            // Add vertex attribute for UVs only when needed
            attribs.push({ name: 'a_texcoord', size: 2, type: gl.UNSIGNED_SHORT, normalized: true });
        }

        this.vertex_layout = new VertexLayout(attribs);
=======
        // Tell the shader we want a order in vertex attributes, and to extrude lines
        this.defines.TANGRAM_LAYER_ORDER = true;
        this.defines.TANGRAM_EXTRUDE_LINES = true;
        this.defines.TANGRAM_TEXTURE_COORDS = true; // texcoords attribute is set to static when not needed
>>>>>>> f8392fef

        // Additional single-allocated object used for holding outline style as it is processed
        // Separate from this.feature_style so that outline properties do not overwrite calculated
        // inline properties (outline call is made *within* the inline call)
        this.outline_feature_style = {};
        this.inline_feature_style = this.feature_style; // save reference to main computed style object
    },

    // Calculate width or offset at zoom given in `context`
    calcDistance (prop, context) {
        return (prop && StyleParser.evalCachedDistanceProperty(prop, context)) || 0;
    },

    // Calculate width or offset at next zoom (used for zoom-based interpolation in shader)
    calcDistanceNextZoom (prop, context) {
        context.zoom++;
        let val = this.calcDistance(prop, context);
        context.zoom--;
        return val;
    },

    // Calculate width at current and next zoom, and scaling factor between
    calcWidth (draw, style, context) {
        // line width in meters
        let width = this.calcDistance(draw.width, context);
        if (width < 0) {
            return; // skip lines with negative width
        }

        let next_width;
        if (draw.next_width) {
            next_width = this.calcDistanceNextZoom(draw.next_width, context);
        }
        else {
            next_width = width / 2; // when width is static, width at next zoom is just half as many tile units
        }

        if ((width === 0 && next_width === 0) || next_width < 0) {
            return false; // skip lines that don't interpolate to a positive value at next zoom
        }

        // these values are saved for later calculating the outline width, which needs to add the base line's width
        style.width_unscaled = width;
        style.next_width_unscaled = next_width;

        // calculate relative change in line width between zooms
        // interpolate from the line width at the zoom mid-point, towards/away from the previous/next integer zoom
        if (draw.next_width) {
            next_width *= 2; // NB: a given width is twice as big in screen space at the next zoom
            let mid_width = (width + next_width) * 0.5;
            style.width = mid_width * context.units_per_meter_overzoom; // width at zoom mid-point
            style.width_scale = 1 - (next_width / mid_width);
        }
        else {
            style.width = width * context.units_per_meter_overzoom;
            style.width_scale = 0;
        }

        // optional adjustment to texcoord width based on scale
        if (draw.texcoords) {
            // when drawing an outline, use the inline's texture scale
            // (e.g. keeps dashed outline pattern locked to inline pattern)
            if (draw.inline_texcoord_width) {
                style.texcoord_width = draw.inline_texcoord_width;
            }
            // when drawing an inline, calculate UVs based on line width
            else {
                // UVs can't calc for zero-width, use next zoom width in that case
                style.texcoord_width = (style.width_unscaled || style.next_width_unscaled) * context.units_per_meter_overzoom / context.tile.overzoom2; // shorten calcs
            }
        }

        return true;
    },

    // Calculate offset at current and next zoom, and scaling factor between
    calcOffset (draw, style, context) {
        // Pre-calculated offset passed
        // This happens when a line passes pre-computed offset values to its outline
        if (draw.offset_precalc) {
            style.offset = draw.offset_precalc;
            style.offset_scale = draw.offset_scale_precalc;
        }
        // Offset to calculate
        else if (draw.offset) {
            let offset = this.calcDistance(draw.offset, context);

            if (draw.next_offset) {
                let next_offset = this.calcDistanceNextZoom(draw.next_offset, context) * 2;

                if (Math.abs(offset) >= Math.abs(next_offset)) {
                    style.offset = offset * context.units_per_meter_overzoom;
                    if (offset !== 0) {
                        style.offset_scale = 1 - (next_offset / offset);
                    }
                    else {
                        style.offset_scale = 0;
                    }
                }
                else {
                    style.offset = next_offset * context.units_per_meter_overzoom;
                    if (next_offset !== 0) {
                        style.offset_scale = (1 - (offset / next_offset)) * -1;
                    }
                    else {
                        style.offset_scale = 0;
                    }
                }
            }
            else {
                style.offset = offset * context.units_per_meter_overzoom;
                style.offset_scale = 0;
            }
        }
        // No offset
        else {
            style.offset = 0;
            style.offset_scale = 0;
        }
    },

    _parseFeature (feature, draw, context) {
        var style = this.feature_style;

        // calculate line width at current and next zoom
        if (this.calcWidth(draw, style, context) === false) {
            return; // missing or zero width
        }

        // calculate line offset at current and next zoom
        this.calcOffset(draw, style, context);

        style.color = this.parseColor(draw.color, context);
        if (!style.color) {
            return;
        }

        style.variant = draw.variant; // pre-calculated mesh variant

        // height defaults to feature height, but extrude style can dynamically adjust height by returning a number or array (instead of a boolean)
        style.z = (draw.z && StyleParser.evalCachedDistanceProperty(draw.z || 0, context)) || StyleParser.defaults.z;
        style.height = feature.properties.height || StyleParser.defaults.height;
        style.extrude = StyleParser.evalProperty(draw.extrude, context);
        if (style.extrude) {
            if (typeof style.extrude === 'number') {
                style.height = style.extrude;
            }
            else if (Array.isArray(style.extrude)) {
                style.height = style.extrude[1];
            }
        }

        // Raise line height if extruded
        if (style.extrude && style.height) {
            style.z += style.height;
        }

        style.z *= Geo.height_scale;        // provide sub-meter precision of height values
        style.height *= Geo.height_scale;

        style.cap = draw.cap;
        style.join = draw.join;

        style.miter_limit = draw.miter_limit;
        style.tile_edges = draw.tile_edges; // usually activated for debugging, or rare visualization needs

        // Construct an outline style
        // Reusable outline style object, marked as already wrapped in cache objects (preprocessed = true)
        style.outline = style.outline || {
            width: {}, next_width: {},
            preprocessed: true
        };

        if (draw.outline && draw.outline.visible !== false && draw.outline.color && draw.outline.width) {
            // outline width in meters
            // NB: multiply by 2 because outline is applied on both sides of line
            let outline_width = this.calcDistance(draw.outline.width, context) * 2;
            let outline_next_width = this.calcDistanceNextZoom(draw.outline.next_width, context) * 2;

            if ((outline_width === 0 && outline_next_width === 0) || outline_width < 0 || outline_next_width < 0) {
                // skip lines that don't interpolate between zero or greater width
                style.outline.width.value = null;
                style.outline.next_width.value = null;
                style.outline.color = null;
                style.outline.inline_texcoord_width = null;
                style.outline.texcoords = false;
            }
            else {
                // Maintain consistent outline width around the line fill
                style.outline.width.value = outline_width + style.width_unscaled;
                style.outline.next_width.value = outline_next_width + style.next_width_unscaled;
                style.outline.inline_texcoord_width = style.texcoord_width;

                // Offset is directly copied from fill to outline, no need to re-calculate it
                style.outline.offset_precalc = style.offset;
                style.outline.offset_scale_precalc = style.offset_scale;

                // Inherited properties
                style.outline.color = draw.outline.color;
                style.outline.cap = draw.outline.cap;
                style.outline.join = draw.outline.join;
                style.outline.miter_limit = draw.outline.miter_limit;
                style.outline.texcoords = draw.outline.texcoords;
                style.outline.style = draw.outline.style;
                style.outline.variant = draw.outline.variant;

                // Explicitly defined outline order, or inherited from inner line
                if (draw.outline.order) {
                    style.outline.order = this.parseOrder(draw.outline.order, context);
                }
                else {
                    style.outline.order = style.order;
                }

                // Don't let outline be above inner line
                if (style.outline.order > style.order) {
                    style.outline.order = style.order;
                }

                // Outlines are always at half-layer intervals to avoid conflicting with inner lines
                style.outline.order -= 0.5;

                // Ensure outlines in a separate mesh variant are drawn first
                style.outline.variant_order = 0;
            }
        }
        else {
            style.outline.width.value = null;
            style.outline.next_width.value = null;
            style.outline.color = null;
            style.outline.inline_texcoord_width = null;
        }

        return style;
    },

    _preprocess (draw) {
        draw.color = StyleParser.createColorPropertyCache(draw.color);
        draw.width = StyleParser.createPropertyCache(draw.width, StyleParser.parseUnits);
        if (draw.width && draw.width.type !== StyleParser.CACHE_TYPE.STATIC) {
            draw.next_width = StyleParser.createPropertyCache(draw.width, StyleParser.parseUnits);
        }
        draw.offset = draw.offset && StyleParser.createPropertyCache(draw.offset, StyleParser.parseUnits);
        if (draw.offset && draw.offset.type !== StyleParser.CACHE_TYPE.STATIC) {
            draw.next_offset = StyleParser.createPropertyCache(draw.offset, StyleParser.parseUnits);
        }
        draw.z = StyleParser.createPropertyCache(draw.z, StyleParser.parseUnits);

        draw.dash = (draw.dash !== undefined ? draw.dash : this.dash);
        draw.dash_key = draw.dash && this.dashTextureKey(draw.dash);
        draw.dash_background_color = (draw.dash_background_color !== undefined ? draw.dash_background_color : this.dash_background_color);
        draw.dash_background_color = draw.dash_background_color && StyleParser.parseColor(draw.dash_background_color);
        draw.texture = draw.dash_key || ((draw.texture !== undefined ? draw.texture : this.texture));
        draw.texcoords = ((this.texcoords || draw.texture) ? 1 : 0);
        this.computeVariant(draw);

        if (draw.outline) {
            draw.outline.color = StyleParser.createColorPropertyCache(draw.outline.color);
            draw.outline.width = StyleParser.createPropertyCache(draw.outline.width, StyleParser.parseUnits);
            draw.outline.next_width = StyleParser.createPropertyCache(draw.outline.width, StyleParser.parseUnits); // width re-computed for next zoom

            draw.outline.cap = draw.outline.cap || draw.cap;
            draw.outline.join = draw.outline.join || draw.join;
            draw.outline.miter_limit = draw.outline.miter_limit || draw.miter_limit;
            draw.outline.offset = draw.offset;

            if (draw.outline.dash === null) {
                // outline explicitly turning off dash
                draw.outline.dash_key = null;
                // use outline texture if specified, or inherit *non-dash* texture only from inline
                draw.outline.texture = (draw.outline.texture !== undefined ? draw.outline.texture : (!draw.dash && draw.texture));
            }
            else {
                // use outline dash if specified, or inherit from inline
                draw.outline.dash = draw.outline.dash || draw.dash;
                draw.outline.dash_key = draw.outline.dash && this.dashTextureKey(draw.outline.dash);
                // use outline OR inherited inline dash if specified, or use explicit outline texture, or inherit inline texture
                draw.outline.texture = draw.outline.dash_key || (draw.outline.texture !== undefined ? draw.outline.texture : draw.texture);
            }
            draw.outline.dash_background_color = (draw.outline.dash_background_color !== undefined ? draw.outline.dash_background_color : draw.dash_background_color);
            draw.outline.dash_background_color = draw.outline.dash_background_color && StyleParser.parseColor(draw.outline.dash_background_color);
            draw.outline.texcoords = ((this.texcoords || draw.outline.texture) ? 1 : 0);
            draw.outline.style = draw.outline.style || this.name;
            this.computeVariant(draw.outline);
        }
        return draw;
    },

    // Unique string key for a dash pattern (used as texture name)
    dashTextureKey (dash) {
        return '__dash_' + JSON.stringify(dash);
    },

    // Return or render a dash pattern texture
    getDashTexture (dash) {
        let dash_key = this.dashTextureKey(dash);

        if (Lines.dash_textures[dash_key] == null) {
            Lines.dash_textures[dash_key] = true;

            // Render line pattern
            const dash_texture = renderDashArray(dash, { scale: DASH_SCALE });
            Texture.create(this.gl, dash_key, {
                data: dash_texture.pixels,
                height: dash_texture.length,
                width: 1,
                filtering: 'nearest'
            });
        }
    },

    // Override
    endData (tile) {
        return Style.endData.call(this, tile).then(tile_data => {
            if (tile_data) {
                tile_data.uniforms.u_has_line_texture = false;
                tile_data.uniforms.u_texture = Texture.default;
                tile_data.uniforms.u_v_scale_adjust = Geo.tile_scale;

                let pending = [];
                for (let m in tile_data.meshes) {
                    let variant = tile_data.meshes[m].variant;
                    if (variant.texture) {
                        let uniforms = tile_data.meshes[m].uniforms = tile_data.meshes[m].uniforms || {};
                        uniforms.u_has_line_texture = true;
                        uniforms.u_texture = variant.texture;
                        uniforms.u_texture_ratio = 1;

                        if (variant.dash) {
                            uniforms.u_v_scale_adjust = Geo.tile_scale * DASH_SCALE;
                            uniforms.u_dash_background_color = variant.dash_background_color || [0, 0, 0, 0];
                        }

                        if (variant.dash_key && Lines.dash_textures[variant.dash_key] == null) {
                            Lines.dash_textures[variant.dash_key] = true;
                            WorkerBroker.postMessage(this.main_thread_target+'.getDashTexture', variant.dash);
                        }

                        if (Texture.textures[variant.texture] == null) {
                            pending.push(
                                Texture.syncTexturesToWorker([variant.texture]).then(textures => {
                                    let texture = textures[variant.texture];
                                    if (texture) {
                                        uniforms.u_texture_ratio = texture.height / texture.width;
                                    }
                                })
                            );
                        }
                        else {
                            let texture = Texture.textures[variant.texture];
                            uniforms.u_texture_ratio = texture.height / texture.width;
                        }
                    }
                }
                return Promise.all(pending).then(() => tile_data);
            }
            return tile_data;
        });
    },

    // Calculate and store mesh variant (unique by draw group but not feature)
    computeVariant (draw) {
        let key = (draw.offset ? 1 : 0);
        if (draw.dash_key) {
            key += draw.dash_key;
            if (draw.dash_background_color) {
                key += draw.dash_background_color;
            }
        }
        key += '/' + draw.texcoords;
        draw.variant = hashString(key);

        if (Lines.variants[draw.variant] == null) {
            Lines.variants[draw.variant] = {
                key: draw.variant,
                order: draw.variant_order,
                offset: (draw.offset ? 1 : 0),
                texcoords: draw.texcoords,
                texture: draw.texture,
                dash: draw.dash,
                dash_key: draw.dash_key,
                dash_background_color: draw.dash_background_color
            };
        }
    },

    // Override
    // Create or return desired vertex layout permutation based on flags
    vertexLayoutForMeshVariant (variant) {
        if (Lines.vertex_layouts[variant.key] == null) {
            // Basic attributes, others can be added (see texture UVs below)
            let attribs = [
                { name: 'a_position', size: 4, type: gl.SHORT, normalized: false },
                { name: 'a_extrude', size: 2, type: gl.SHORT, normalized: false },
                { name: 'a_offset', size: 2, type: gl.SHORT, normalized: false, static: (variant.offset ? null : [0, 0]) },
                { name: 'a_scaling', size: 2, type: gl.SHORT, normalized: false },
                { name: 'a_texcoord', size: 2, type: gl.UNSIGNED_SHORT, normalized: true, static: (variant.texcoords ? null : [0, 0]) },
                { name: 'a_color', size: 4, type: gl.UNSIGNED_BYTE, normalized: true },
                { name: 'a_selection_color', size: 4, type: gl.UNSIGNED_BYTE, normalized: true }
            ];
            Lines.vertex_layouts[variant.key] = new VertexLayout(attribs);
        }
        return Lines.vertex_layouts[variant.key];
    },

    // Override
    meshVariantTypeForDraw (draw) {
        return Lines.variants[draw.variant]; // return pre-calculated mesh variant
    },

    /**
     * A "template" that sets constant attibutes for each vertex, which is then modified per vertex or per feature.
     * A plain JS array matching the order of the vertex layout.
     */
    makeVertexTemplate(style, variant) {
        let i = 0;

        // a_position.xyz - vertex position
        // a_position.w - layer order
        this.vertex_template[i++] = 0;
        this.vertex_template[i++] = 0;
        this.vertex_template[i++] = style.z || 0;
        this.vertex_template[i++] = this.scaleOrder(style.order);

        // a_extrude.xy - extrusion vector
        this.vertex_template[i++] = 0;
        this.vertex_template[i++] = 0;

        // a_offset.xy - normal vector
        // offset can be static or dynamic depending on style
        if (variant.offset) {
            this.vertex_template[i++] = 0;
            this.vertex_template[i++] = 0;
        }

        // a_scaling.xy - scaling to previous and next zoom
        this.vertex_template[i++] = style.width_scale * 1024;    // line width
        this.vertex_template[i++] = style.offset_scale * 1024;   // line offset

        // Add texture UVs to template only if needed
        if (variant.texcoords) {
            // a_texcoord.uv
            this.vertex_template[i++] = 0;
            this.vertex_template[i++] = 0;
        }

        // a_color.rgba
        this.vertex_template[i++] = style.color[0] * 255;
        this.vertex_template[i++] = style.color[1] * 255;
        this.vertex_template[i++] = style.color[2] * 255;
        this.vertex_template[i++] = style.color[3] * 255;

        // selection color
        if (this.selection) {
            // a_selection_color.rgba
            this.vertex_template[i++] = style.selection_color[0] * 255;
            this.vertex_template[i++] = style.selection_color[1] * 255;
            this.vertex_template[i++] = style.selection_color[2] * 255;
            this.vertex_template[i++] = style.selection_color[3] * 255;
        }

        return this.vertex_template;
    },

    buildLines(lines, style, mesh, context, options) {
        // Outline (build first so that blended geometry without a depth test is drawn first/under the inner line)
        this.feature_style = this.outline_feature_style; // swap in outline-specific style holder
        if (style.outline && style.outline.color != null && style.outline.width.value != null) {
            var outline_style = this.styles[style.outline.style];
            if (outline_style) {
                outline_style.addFeature(context.feature, style.outline, context);
            }
        }

        // Main line
        this.feature_style = this.inline_feature_style; // restore calculated style for inline
        let vertex_data = mesh.vertex_data;
        let vertex_layout = vertex_data.vertex_layout;
        let vertex_template = this.makeVertexTemplate(style, mesh.variant);
        return buildPolylines(
            lines,
            style.width,
            vertex_data,
            vertex_template,
            {
                cap: style.cap,
                join: style.join,
                miter_limit: style.miter_limit,
                extrude_index: vertex_layout.index.a_extrude,
                offset_index: vertex_layout.index.a_offset,
                texcoord_index: vertex_layout.index.a_texcoord,
                texcoord_width: style.texcoord_width,
                texcoord_normalize: 65535, // scale UVs to unsigned shorts
                closed_polygon: options && options.closed_polygon,
                remove_tile_edges: !style.tile_edges && options && options.remove_tile_edges,
                tile_edge_tolerance: Geo.tile_scale * context.tile.pad_scale * 2,
                offset: style.offset
            }
        );
    },

    buildPolygons(polygons, style, mesh, context) {
         // Render polygons as individual lines
        let geom_count = 0;
         for (let p=0; p < polygons.length; p++) {
            geom_count += this.buildLines(polygons[p], style, mesh, context, { closed_polygon: true, remove_tile_edges: true });
         }
        return geom_count;
    }

});<|MERGE_RESOLUTION|>--- conflicted
+++ resolved
@@ -30,44 +30,10 @@
     init() {
         Style.init.apply(this, arguments);
 
-<<<<<<< HEAD
-        // Basic attributes, others can be added (see texture UVs below)
-        var attribs = [
-            { name: 'a_position', size: 4, type: gl.SHORT, normalized: false },
-            { name: 'a_extrude', size: 4, type: gl.SHORT, normalized: false },
-            { name: 'a_color', size: 4, type: gl.UNSIGNED_BYTE, normalized: true },
-            { name: 'a_selection_color', size: 4, type: gl.UNSIGNED_BYTE, normalized: true }
-        ];
-
-        // Tell the shader we want a order in vertex attributes, and to extrude lines
-        this.defines.TANGRAM_LAYER_ORDER = true;
-        this.defines.TANGRAM_EXTRUDE_LINES = true;
-
-        // Optional line texture or dash array
-        // (latter will be rendered at compile-time, when GL context available)
-        if (this.texture || this.dash) {
-            this.texcoords = true;
-        }
-
-        // Optional texture UVs
-        if (this.texcoords) {
-            this.defines.TANGRAM_TEXTURE_COORDS = true;
-
-            // Scaling factor to add precision to line texture V coordinate packed as normalized short
-            this.defines.TANGRAM_DASH_SCALE = 1;
-            this.defines.TANGRAM_V_SCALE_ADJUST = Geo.tile_scale * this.defines.TANGRAM_DASH_SCALE;
-
-            // Add vertex attribute for UVs only when needed
-            attribs.push({ name: 'a_texcoord', size: 2, type: gl.UNSIGNED_SHORT, normalized: true });
-        }
-
-        this.vertex_layout = new VertexLayout(attribs);
-=======
         // Tell the shader we want a order in vertex attributes, and to extrude lines
         this.defines.TANGRAM_LAYER_ORDER = true;
         this.defines.TANGRAM_EXTRUDE_LINES = true;
         this.defines.TANGRAM_TEXTURE_COORDS = true; // texcoords attribute is set to static when not needed
->>>>>>> f8392fef
 
         // Additional single-allocated object used for holding outline style as it is processed
         // Separate from this.feature_style so that outline properties do not overwrite calculated
