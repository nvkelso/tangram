{
  "name": "tangram",
  "version": "0.16.1",
  "description": "WebGL Maps for Vector Tiles",
  "repository": {
    "type": "git",
    "url": "git://github.com/tangrams/tangram.git"
  },
  "main": "dist/tangram.min.js",
  "homepage": "https://github.com/tangrams/tangram",
  "keywords": [
    "maps",
    "graphics",
    "rendering",
    "visualization",
    "WebGL",
    "OpenStreetMap"
  ],
  "config": {
    "output": "",
    "output_map": ""
  },
  "engines": {
    "npm": ">=2.0.0"
  },
  "scripts": {
    "start": "npm run watch",
    "build": "npm run build:nomodule && npm run build:nomodule:minify && npm run build:module && npm run build:module:minify && npm run build:size",
    "build:module": "ESM=true ./node_modules/.bin/rollup -c",
    "build:nomodule": "ESM=false ./node_modules/.bin/rollup -c",
    "build:module:minify": "ESM=true MINIFY=true ./node_modules/.bin/rollup -c",
    "build:nomodule:minify": "ESM=false MINIFY=true ./node_modules/.bin/rollup -c",
    "build:size": "gzip dist/tangram.min.mjs -c | wc -c | awk '{kb=$1/1024; print kb}' OFMT='Module:\t\t%.0fk (min/gzip)' && gzip dist/tangram.min.js -c | wc -c | awk '{kb=$1/1024; print kb}' OFMT='No module:\t%.0fk (min/gzip)'",
<<<<<<< HEAD
    "watch": "ESM=true SERVE=true ./node_modules/.bin/rollup -cw",
    "lint": "./node_modules/.bin/eslint src/",
    "test": "npm run lint && npm run test-run",
    "test-run": "npm run test-build-worker && ESM=false ./node_modules/karma/bin/karma start --browsers Chrome --single-run",
=======
    "watch": "ESM=\"${ESM:=true}\" SERVE=true ./node_modules/.bin/rollup -cw",
    "lint": "./node_modules/.bin/jshint src/ && jshint test/",
    "test": "npm run lint && npm run test-local",
    "test-ci": "npm run lint && npm run test-remote",
    "test-remote": "npm run test-build-worker && ESM=false ./node_modules/karma/bin/karma start --browsers SL_Firefox --single-run",
    "test-local": "npm run test-build-worker && ESM=false ./node_modules/karma/bin/karma start --browsers Chrome --single-run",
>>>>>>> c4260978
    "test-build-worker": "ESM=false rollup -c test/rollup.config.worker.js",
    "karma-start": "./node_modules/karma/bin/karma start --browsers Chrome --no-watch",
    "karma-run": "./node_modules/karma/bin/karma run --browsers Chrome"
  },
  "files": [
    "src/*",
    "dist/tangram.debug.mjs",
    "dist/tangram.debug.mjs.map",
    "dist/tangram.min.mjs",
    "dist/tangram.debug.js",
    "dist/tangram.debug.js.map",
    "dist/tangram.min.js"
  ],
  "author": {
    "name": "Tangram contributors"
  },
  "contributors": [
    {
      "name": "Brett Camper"
    },
    {
      "name": "Peter Richardson"
    },
    {
      "name": "Patricio Gonzalez Vivo"
    },
    {
      "name": "Karim Naaji"
    },
    {
      "name": "Ivan Willig"
    },
    {
      "name": "Lou Huang"
    },
    {
      "name": "David Valdman"
    },
    {
      "name": "Nick Doiron"
    },
    {
      "name": "Francisco López"
    },
    {
      "name": "David Manzanares"
    }
  ],
  "license": "MIT",
  "dependencies": {
    "@mapbox/vector-tile": "1.3.0",
    "csscolorparser": "1.0.3",
    "earcut": "2.1.1",
    "fontfaceobserver": "2.0.7",
    "geojson-vt": "2.4.0",
    "gl-mat3": "1.0.0",
    "gl-mat4": "1.1.4",
    "gl-shader-errors": "1.0.3",
    "js-yaml": "tangrams/js-yaml#read-only",
    "jszip": "3.1.5",
    "pbf": "3.1.0",
    "topojson-client": "tangrams/topojson-client#read-only"
  },
  "devDependencies": {
    "@babel/core": "7.0.0",
    "@babel/preset-env": "7.0.0",
    "chai": "4.2.0",
    "chai-as-promised": "4.1.1",
    "eslint": "5.11.1",
    "fast-async": "6.3.8",
    "karma": "3.1.4",
    "karma-chrome-launcher": "2.0.0",
    "karma-mocha": "1.3.0",
    "karma-mocha-reporter": "2.2.5",
    "karma-rollup-preprocessor": "6.1.0",
    "karma-sinon": "1.0.5",
    "mocha": "5.2.0",
    "rollup": "0.66.6",
    "rollup-plugin-babel": "4.0.3",
    "rollup-plugin-commonjs": "9.2.0",
    "rollup-plugin-json": "3.1.0",
    "rollup-plugin-livereload": "0.6.0",
    "rollup-plugin-node-builtins": "2.1.2",
    "rollup-plugin-node-globals": "1.4.0",
    "rollup-plugin-node-resolve": "3.4.0",
    "rollup-plugin-replace": "2.1.0",
    "rollup-plugin-serve": "0.6.0",
    "rollup-plugin-sourcemaps": "0.4.2",
    "rollup-plugin-string": "2.0.2",
    "rollup-plugin-terser": "3.0.0",
    "sinon": "1.10.3"
  }
}<|MERGE_RESOLUTION|>--- conflicted
+++ resolved
@@ -31,19 +31,10 @@
     "build:module:minify": "ESM=true MINIFY=true ./node_modules/.bin/rollup -c",
     "build:nomodule:minify": "ESM=false MINIFY=true ./node_modules/.bin/rollup -c",
     "build:size": "gzip dist/tangram.min.mjs -c | wc -c | awk '{kb=$1/1024; print kb}' OFMT='Module:\t\t%.0fk (min/gzip)' && gzip dist/tangram.min.js -c | wc -c | awk '{kb=$1/1024; print kb}' OFMT='No module:\t%.0fk (min/gzip)'",
-<<<<<<< HEAD
-    "watch": "ESM=true SERVE=true ./node_modules/.bin/rollup -cw",
+    "watch": "ESM=\"${ESM:=true}\" SERVE=true ./node_modules/.bin/rollup -cw",
     "lint": "./node_modules/.bin/eslint src/",
     "test": "npm run lint && npm run test-run",
     "test-run": "npm run test-build-worker && ESM=false ./node_modules/karma/bin/karma start --browsers Chrome --single-run",
-=======
-    "watch": "ESM=\"${ESM:=true}\" SERVE=true ./node_modules/.bin/rollup -cw",
-    "lint": "./node_modules/.bin/jshint src/ && jshint test/",
-    "test": "npm run lint && npm run test-local",
-    "test-ci": "npm run lint && npm run test-remote",
-    "test-remote": "npm run test-build-worker && ESM=false ./node_modules/karma/bin/karma start --browsers SL_Firefox --single-run",
-    "test-local": "npm run test-build-worker && ESM=false ./node_modules/karma/bin/karma start --browsers Chrome --single-run",
->>>>>>> c4260978
     "test-build-worker": "ESM=false rollup -c test/rollup.config.worker.js",
     "karma-start": "./node_modules/karma/bin/karma start --browsers Chrome --no-watch",
     "karma-run": "./node_modules/karma/bin/karma run --browsers Chrome"
